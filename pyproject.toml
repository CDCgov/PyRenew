[tool.poetry]
name = "multisignal-epi-inference"
version = "0.1.0"
description = "The CFA Multisignal Renewal project contains Pyrenew, a Python package for multi-signal Bayesian renewal modeling with NumPyro."
authors = ["CFA"]
license = "Apache 2.0"
readme = "README.md"
packages = [
    {include = "pyrenew", from = "model/src"},
]
include = [{path = "datasets/*.tsv"}]
exclude = [{path = "datasets/*.rds"}]

[tool.poetry.dependencies]
python = "^3.12"
numpyro = ">=0.15.1"
jax = ">=0.4.30"
numpy = "^2.0.0"
polars = "^1.2.1"
matplotlib = "^3.8.3"
toml = "^0.10.2"
arviz = "^0.18.0"

[tool.poetry.group.dev]
optional = true

[tool.poetry.group.dev.dependencies]
nbconvert = "^7.16.4"
deptry = "^0.17.0"

[tool.poetry.group.docs]
optional = true

[tool.poetry.group.docs.dependencies]
ipykernel = "^6.29.3"
pyyaml = "^6.0.0"
nbclient = "^0.10.0"
nbformat = "^5.10.0"
numpydoc = "^1.7.0"
<<<<<<< HEAD
=======
arviz = "^0.19.0"
>>>>>>> 13364752
sphinx = "^7.2.6"
sphinxcontrib-mermaid = "^0.9.2"
sphinx-autodoc-typehints = "^2.1.0"
sphinx-book-theme = "^1.1.2"
ipywidgets = "^8.1.3"

[tool.poetry.group.test]
optional = true

[tool.poetry.group.test.dependencies]
pytest-cov = "^5.0.0"
pytest-mpl = "^0.17.0"

[tool.numpydoc_validation]
checks = [
    "GL03",
    "GL08",
    "SS01",
    "PR03",
    "PR04",
    "PR07",
    "RT01"
]
ignore = [
    "ES01",
    "SA01",
    "EX01",
    "SS06",
    "RT05"
]
exclude = [  # don't report on objects that match any of these regex
    '\.undocumented_method$',
    '\.__repr__$',
    '\.__call__$'
]



[build-system]
requires = ["poetry-core"]
build-backend = "poetry.core.masonry.api"<|MERGE_RESOLUTION|>--- conflicted
+++ resolved
@@ -37,10 +37,7 @@
 nbclient = "^0.10.0"
 nbformat = "^5.10.0"
 numpydoc = "^1.7.0"
-<<<<<<< HEAD
-=======
 arviz = "^0.19.0"
->>>>>>> 13364752
 sphinx = "^7.2.6"
 sphinxcontrib-mermaid = "^0.9.2"
 sphinx-autodoc-typehints = "^2.1.0"
