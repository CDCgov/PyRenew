install:
	poetry install

test:
	poetry run pytest

docs: docs/pyrenew_demo.md docs/getting-started.md

docs/pyrenew_demo.md: docs/pyrenew_demo.qmd
	quarto render docs/pyrenew_demo.qmd

docs/getting-started.md: docs/getting-started.qmd
	quarto render docs/getting-started.qmd

<<<<<<< HEAD
clean:
	rm -rf docs/*_files/
	rm -f docs/getting-started.ipyn
	rm -f docs/pyrenew_demo.ipnb

.PHONY: install test docs clean
=======
.PHONY: install test docs
>>>>>>> 0078880c
<|MERGE_RESOLUTION|>--- conflicted
+++ resolved
@@ -12,13 +12,9 @@
 docs/getting-started.md: docs/getting-started.qmd
 	quarto render docs/getting-started.qmd
 
-<<<<<<< HEAD
 clean:
 	rm -rf docs/*_files/
-	rm -f docs/getting-started.ipyn
-	rm -f docs/pyrenew_demo.ipnb
+	rm -f docs/getting-started.ipynb
+	rm -f docs/pyrenew_demo.ipynb
 
-.PHONY: install test docs clean
-=======
-.PHONY: install test docs
->>>>>>> 0078880c
+.PHONY: install test docs clean