--- conflicted
+++ resolved
@@ -67,21 +67,9 @@
         tuple
         """
 
-<<<<<<< HEAD
-        if name is None:
-            name = self.parameter_name
-
-        return (
-            TimeArray(numpyro.sample(
-                name=name,
-                fn=dist.Poisson(rate=mu + self.eps),
-                obs=obs,
-            )),
-=======
         poisson_sample = numpyro.sample(
             name=self.name,
             fn=dist.Poisson(rate=mu + self.eps),
             obs=obs,
->>>>>>> ce055afc
         )
-        return (poisson_sample,)+        return (TimeArray(poisson_sample),)