# -*- coding: utf-8 -*-
# numpydoc ignore=GL08

from __future__ import annotations

import numpyro
import numpyro.distributions as dist
from jax.typing import ArrayLike
from pyrenew.metaclass import RandomVariable, TimeArray


class NegativeBinomialObservation(RandomVariable):
    """Negative Binomial observation"""

    def __init__(
        self,
        name: str,
        concentration_rv: RandomVariable,
        eps: float = 1e-10,
    ) -> None:
        """
        Default constructor

        Parameters
        ----------
        name : str
            Name for the numpyro variable.
        concentration : RandomVariable
            Random variable from which to sample the positive concentration
            parameter of the negative binomial. This parameter is sometimes
            called k, phi, or the "dispersion" or "overdispersion" parameter,
            despite the fact that larger values imply that the distribution
            becomes more Poissonian, while smaller ones imply a greater degree
            of dispersion.
        eps : float, optional
            Small value to add to the predicted mean to prevent numerical
            instability. Defaults to 1e-10.

        Returns
        -------
        None
        """

        NegativeBinomialObservation.validate(concentration_rv)

        self.name = name
        self.concentration_rv = concentration_rv
        self.eps = eps

    @staticmethod
    def validate(concentration_rv: RandomVariable) -> None:
        """
        Check that the concentration_rv is actually a RandomVariable

        Parameters
        ----------
        concentration_rv : any
            RandomVariable from which to sample the positive concentration
            parameter of the negative binomial.

        Returns
        -------
        None
        """
        assert isinstance(concentration_rv, RandomVariable)
        return None

    def sample(
        self,
        mu: ArrayLike,
        obs: ArrayLike | None = None,
        **kwargs,
    ) -> tuple:
        """
        Sample from the negative binomial distribution

        Parameters
        ----------
        mu : ArrayLike
            Mean parameter of the negative binomial distribution.
        obs : ArrayLike, optional
            Observed data, by default None.
        **kwargs : dict, optional
            Additional keyword arguments passed through to internal sample calls, should there be any.

        Returns
        -------
        tuple
        """
        concentration, *_ = self.concentration_rv.sample()

<<<<<<< HEAD
        if name is None:
            name = self.parameter_name

        return (
            TimeArray(numpyro.sample(
                name=name,
=======
        negative_binomial_sample = (
            numpyro.sample(
                name=self.name,
>>>>>>> ce055afc
                fn=dist.NegativeBinomial2(
                    mean=mu + self.eps,
                    concentration=concentration,
                ),
                obs=obs,
            )),
        )
        return (negative_binomial_sample,)<|MERGE_RESOLUTION|>--- conflicted
+++ resolved
@@ -89,23 +89,14 @@
         """
         concentration, *_ = self.concentration_rv.sample()
 
-<<<<<<< HEAD
-        if name is None:
-            name = self.parameter_name
-
-        return (
-            TimeArray(numpyro.sample(
-                name=name,
-=======
         negative_binomial_sample = (
             numpyro.sample(
                 name=self.name,
->>>>>>> ce055afc
                 fn=dist.NegativeBinomial2(
                     mean=mu + self.eps,
-                    concentration=concentration,
+                    concentration=concentration.array,
                 ),
                 obs=obs,
-            )),
-        )
-        return (negative_binomial_sample,)+            ))
+        
+        return (TimeArray(negative_binomial_sample),)