# -*- coding: utf-8 -*-
# numpydoc ignore=GL08

import jax.numpy as jnp
from numpyro.contrib.control_flow import scan
from pyrenew.metaclass import RandomVariable, SampledValue


class SimpleRandomWalkProcess(RandomVariable):
    """
    Class for a Markovian
    random walk with an a
    step distribution
    """

    def __init__(
        self,
        name: str,
        step_rv: RandomVariable,
        init_rv: RandomVariable,
        t_start: int = None,
        t_unit: int = None,
    ) -> None:
        """
        Default constructor

        Parameters
        ----------
        name : str
            A name for the random variable, used to
            name sites within it in :fun :`numpyro.sample()`
            calls.
        step_rv : RandomVariable
            RandomVariable representing the step distribution.
        init_rv : RandomVariable
            RandomVariable representing the initial value of
            the process
        t_start : int
            See :class:`RandomVariable`
        t_unit : int
            See :class:`RandomVariable`

        Returns
        -------
        None
        """
        self.name = name
        self.step_rv = step_rv
        self.init_rv = init_rv
        self.t_start = t_start
        self.t_unit = t_unit

    def sample(
        self,
        n_steps: int,
        **kwargs,
    ) -> tuple:
        """
        Sample from the random walk.

        Parameters
        ----------
        n_steps : int
            Length of the walk to sample.
        **kwargs : dict, optional
            Additional keyword arguments passed through to internal sample()
            calls, should there be any.

        Returns
        -------
        tuple
            With a single array of shape (n_steps,).
        """

        init, *_ = self.init_rv(**kwargs)

        def transition(x_prev, _):
            # numpydoc ignore=GL08
            diff, *_ = self.step_rv(**kwargs)
            x_curr = x_prev + diff
            return x_curr, x_curr

        _, x = scan(
            transition,
            init=init,
            xs=jnp.arange(n_steps - 1),
        )

<<<<<<< HEAD
        return (SampledValue(jnp.hstack([init, x])),)
=======
        return (jnp.hstack([init, x.flatten()]),)
>>>>>>> 9607ea8d

    @staticmethod
    def validate():
        """
        Validates input parameters, implementation pending.
        """
        super().validate()
        return None<|MERGE_RESOLUTION|>--- conflicted
+++ resolved
@@ -77,20 +77,16 @@
         def transition(x_prev, _):
             # numpydoc ignore=GL08
             diff, *_ = self.step_rv(**kwargs)
-            x_curr = x_prev + diff
+            x_curr = x_prev + diff.value
             return x_curr, x_curr
 
         _, x = scan(
             transition,
-            init=init,
+            init=init.value,
             xs=jnp.arange(n_steps - 1),
         )
 
-<<<<<<< HEAD
-        return (SampledValue(jnp.hstack([init, x])),)
-=======
-        return (jnp.hstack([init, x.flatten()]),)
->>>>>>> 9607ea8d
+        return (SampledValue(jnp.hstack([init.value, x.flatten()])),)
 
     @staticmethod
     def validate():
