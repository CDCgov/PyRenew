--- conflicted
+++ resolved
@@ -4,12 +4,8 @@
 import jax.numpy as jnp
 import numpyro as npro
 import numpyro.distributions as dist
-<<<<<<< HEAD
+from numpyro.contrib.control_flow import scan
 from pyrenew.metaclass import RandomVariable, TimeArray
-=======
-from numpyro.contrib.control_flow import scan
-from pyrenew.metaclass import RandomVariable
->>>>>>> ce055afc
 
 
 class SimpleRandomWalkProcess(RandomVariable):
@@ -80,11 +76,7 @@
             xs=jnp.arange(n_timepoints - 1),
         )
 
-<<<<<<< HEAD
-        return (TimeArray(init + jnp.cumsum(jnp.pad(diffs, [1, 0], constant_values=0))),)
-=======
-        return (jnp.hstack([init, x]),)
->>>>>>> ce055afc
+        return (TimeArray(jnp.hstack([init, x])),)
 
     @staticmethod
     def validate():
