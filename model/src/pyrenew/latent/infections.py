# -*- coding: utf-8 -*-
# numpydoc ignore=GL08

from __future__ import annotations

from typing import NamedTuple

import jax.numpy as jnp
import pyrenew.latent.infection_functions as inf
from jax.typing import ArrayLike
from pyrenew.metaclass import RandomVariable


class InfectionsSample(NamedTuple):
    """
    A container for holding the output from `latent.Infections.sample()`.

    Attributes
    ----------
    post_seed_infections : ArrayLike | None, optional
        The estimated latent infections. Defaults to None.
    """

    post_seed_infections: ArrayLike | None = None

    def __repr__(self):
        return f"InfectionsSample(infections={self.infections})"


class Infections(RandomVariable):
    r"""Latent infections

    This class samples infections given Rt,
    initial infections, and generation interval.

    Notes
    -----
    The mathematical model is given by:

    .. math::

            I(t) = R(t) \times \sum_{\tau < t} I(\tau) g(t-\tau)

    where :math:`I(t)` is the number of infections at time :math:`t`,
    :math:`R(t)` is the reproduction number at time :math:`t`, and
    :math:`g(t-\tau)` is the generation interval.
    """

    def __init__(
        self,
        latent_infections_varname: str,
    ) -> None:
        """
        Default constructor for Infections class.

        Parameters
        ----------
        latent_infections_varname : str
            Name to be assigned to the deterministic variable in the model.

        Returns
        -------
        None
        """

        self.latent_infections_varname = latent_infections_varname

        return None

    @staticmethod
    def validate() -> None:  # numpydoc ignore=GL08
        return None

    def sample(
        self,
        Rt: ArrayLike,
        I0: ArrayLike,
        gen_int: ArrayLike,
        **kwargs,
    ) -> InfectionsSample:
        """
        Samples infections given Rt, initial infections, and generation
        interval.

        Parameters
        ----------
        Rt : ArrayLike
            Reproduction number.
        I0 : ArrayLike
            Initial infections vector
            of the same length as the
            generation interval.
        gen_int : ArrayLike
            Generation interval pmf vector.
        **kwargs : dict, optional
            Additional keyword arguments passed through to internal
            sample calls, should there be any.

        Returns
        -------
        InfectionsSample
            Named tuple with "infections".
        """
        if I0.size < gen_int.size:
            raise ValueError(
                "Initial infections vector must be at least as long as "
                "the generation interval. "
                f"Initial infections vector length: {I0.size}, "
                f"generation interval length: {gen_int.size}."
            )

        gen_int_rev = jnp.flip(gen_int)
        recent_I0 = I0[-gen_int_rev.size :]

        post_seed_infections = inf.compute_infections_from_rt(
            I0=recent_I0,
            Rt=Rt,
            reversed_generation_interval_pmf=gen_int_rev,
        )

<<<<<<< HEAD
        all_infections = jnp.hstack([I0, all_infections])

        npro.deterministic(self.latent_infections_varname, all_infections)

        return InfectionsSample(all_infections)
=======
        return InfectionsSample(post_seed_infections)
>>>>>>> 4e707f5e
<|MERGE_RESOLUTION|>--- conflicted
+++ resolved
@@ -118,12 +118,5 @@
             reversed_generation_interval_pmf=gen_int_rev,
         )
 
-<<<<<<< HEAD
-        all_infections = jnp.hstack([I0, all_infections])
-
-        npro.deterministic(self.latent_infections_varname, all_infections)
-
-        return InfectionsSample(all_infections)
-=======
+npro.deterministic(self.latent_infections_varname, post_seed_infections)
         return InfectionsSample(post_seed_infections)
->>>>>>> 4e707f5e
