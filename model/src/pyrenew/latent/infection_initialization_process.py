# -*- coding: utf-8 -*-
# numpydoc ignore=GL08
import numpyro as npro
from pyrenew.latent.infection_initialization_method import (
    InfectionInitializationMethod,
)
from pyrenew.metaclass import RandomVariable, SampledValue


class InfectionInitializationProcess(RandomVariable):
    """Generate an initial infection history"""

    def __init__(
        self,
        name,
        I_pre_init_rv: RandomVariable,
        infection_init_method: InfectionInitializationMethod,
        t_unit: int,
        t_start: int | None = None,
    ) -> None:
        """Default class constructor for InfectionInitializationProcess

        Parameters
        ----------
        name : str
            A name to assign to the RandomVariable.
        I_pre_init_rv : RandomVariable
            A RandomVariable representing the number of infections that occur at some time before the renewal process begins. Each `infection_init_method` uses this random variable in different ways.
        infection_init_method : InfectionInitializationMethod
            An `InfectionInitializationMethod` that generates the initial infections for the renewal process.
        t_unit : int
            The unit of time for the time series passed to `RandomVariable.set_timeseries`.
        t_start : int, optional
            The relative starting time of the time series. If `None`, the relative starting time is set to `-infection_init_method.n_timepoints`.

        Notes
        -----
        The relative starting time of the time series (`t_start`) is set to `-infection_init_method.n_timepoints`.

        Returns
        -------
        None
        """
        InfectionInitializationProcess.validate(
            I_pre_init_rv, infection_init_method
        )

        self.I_pre_init_rv = I_pre_init_rv
        self.infection_init_method = infection_init_method
        self.name = name
        if t_start is None:
            t_start = -infection_init_method.n_timepoints

        self.set_timeseries(
            t_start=t_start,
            t_unit=t_unit,
        )

    @staticmethod
    def validate(
        I_pre_init_rv: RandomVariable,
        infection_init_method: InfectionInitializationMethod,
    ) -> None:
        """Validate the input arguments to the InfectionInitializationProcess class constructor

        Parameters
        ----------
        I_pre_init_rv : RandomVariable
            A random variable representing the number of infections that occur at some time before the renewal process begins.
        infection_init_method : InfectionInitializationMethod
            An method to generate the initial infections.

        Returns
        -------
        None
        """
        if not isinstance(I_pre_init_rv, RandomVariable):
            raise TypeError(
                "I_pre_init_rv must be an instance of RandomVariable"
                f"Got {type(I_pre_init_rv)}"
            )
        if not isinstance(
            infection_init_method, InfectionInitializationMethod
        ):
            raise TypeError(
                "infection_init_method must be an instance of InfectionInitializationMethod"
                f"Got {type(infection_init_method)}"
            )

    def sample(self) -> tuple:
        """Sample the Infection Initialization Process.

        Returns
        -------
        tuple
            a tuple where the only element is an array with the number of initialized infections at each time point.
        """
<<<<<<< HEAD
        (I_pre_seed,) = self.I_pre_seed_rv()
        infection_seeding = self.infection_seed_method(I_pre_seed.value)
        npro.deterministic(self.name, infection_seeding)

        return (
            SampledValue(
                value=infection_seeding,
                t_start=self.t_start,
                t_unit=self.t_unit,
            ),
        )
=======
        (I_pre_init,) = self.I_pre_init_rv()
        infection_initialization = self.infection_init_method(I_pre_init)
        npro.deterministic(self.name, infection_initialization)

        return (infection_initialization,)
>>>>>>> e3c0923c
<|MERGE_RESOLUTION|>--- conflicted
+++ resolved
@@ -95,22 +95,9 @@
         tuple
             a tuple where the only element is an array with the number of initialized infections at each time point.
         """
-<<<<<<< HEAD
-        (I_pre_seed,) = self.I_pre_seed_rv()
-        infection_seeding = self.infection_seed_method(I_pre_seed.value)
-        npro.deterministic(self.name, infection_seeding)
 
-        return (
-            SampledValue(
-                value=infection_seeding,
-                t_start=self.t_start,
-                t_unit=self.t_unit,
-            ),
-        )
-=======
         (I_pre_init,) = self.I_pre_init_rv()
         infection_initialization = self.infection_init_method(I_pre_init)
         npro.deterministic(self.name, infection_initialization)
 
-        return (infection_initialization,)
->>>>>>> e3c0923c
+        return (SampledValue(infection_initialization, t_start=self.t_start, t_unit=self.t_unit),)
