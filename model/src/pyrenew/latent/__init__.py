# -*- coding: utf-8 -*-

# numpydoc ignore=GL08

from pyrenew.latent.hospitaladmissions import HospitalAdmissions
from pyrenew.latent.infection_functions import (
    compute_infections_from_rt,
    compute_infections_from_rt_with_feedback,
    logistic_susceptibility_adjustment,
)
from pyrenew.latent.infections import Infections

__all__ = [
    "HospitalAdmissions",
    "Infections",
    "logistic_susceptibility_adjustment",
<<<<<<< HEAD
    "sample_infections_rt",
    "sample_infections_with_feedback",
=======
    "compute_infections_from_rt",
    "compute_infections_from_rt_with_feedback",
    "Infections0",
>>>>>>> 32955ccb
]<|MERGE_RESOLUTION|>--- conflicted
+++ resolved
@@ -14,12 +14,6 @@
     "HospitalAdmissions",
     "Infections",
     "logistic_susceptibility_adjustment",
-<<<<<<< HEAD
-    "sample_infections_rt",
-    "sample_infections_with_feedback",
-=======
     "compute_infections_from_rt",
     "compute_infections_from_rt_with_feedback",
-    "Infections0",
->>>>>>> 32955ccb
 ]