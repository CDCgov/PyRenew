# -*- coding: utf-8 -*-
# numpydoc ignore=GL08

from typing import NamedTuple

import jax.numpy as jnp
import numpyro as npro
import pyrenew.arrayutils as au
import pyrenew.latent.infection_functions as inf
from numpy.typing import ArrayLike
from pyrenew.metaclass import (
    RandomVariable, _assert_sample_and_rtype, TimeArray
)


class InfectionsRtFeedbackSample(NamedTuple):
    """
    A container for holding the output from the InfectionsWithFeedback.

    Attributes
    ----------
    post_initialization_infections : ArrayLike | None, optional
        The estimated latent infections. Defaults to None.
    rt : ArrayLike | None, optional
        The adjusted reproduction number. Defaults to None.
    """

    post_initialization_infections: ArrayLike | None = None
    rt: ArrayLike | None = None

    def __repr__(self):
        return f"InfectionsSample(post_initialization_infections={self.post_initialization_infections}, rt={self.rt})"


class InfectionsWithFeedback(RandomVariable):
    r"""
    Latent infections

    This class computes infections, given Rt, initial infections, and generation
    interval.

    Parameters
    ----------
    infection_feedback_strength : RandomVariable
        Infection feedback strength.
    infection_feedback_pmf : RandomVariable
        Infection feedback pmf.

    Notes
    -----
    This function implements the following renewal process (reproduced from
    :func:`pyrenew.latent.infection_functions.sample_infections_with_feedback`):

    .. math::

        I(t) & = \mathcal{R}(t)\sum_{\tau=1}^{T_g}I(t - \tau)g(\tau)

        \mathcal{R}(t) & = \mathcal{R}^u(t)\exp\left(-\gamma(t)\
            \sum_{\tau=1}^{T_f}I(t - \tau)f(\tau)\right)

    where :math:`\mathcal{R}(t)` is the reproductive number, :math:`\gamma(t)`
    is the infection feedback strength, :math:`T_g` is the max-length of the
    generation interval, :math:`\mathcal{R}^u(t)` is the raw reproduction
    number, :math:`f(t)` is the infection feedback pmf, and :math:`T_f`
    is the max-length of the infection feedback pmf.
    """

    def __init__(
        self,
        infection_feedback_strength: RandomVariable,
        infection_feedback_pmf: RandomVariable,
    ) -> None:
        """
        Default constructor for Infections class.

        Parameters
        ----------
        infection_feedback_strength : RandomVariable
            Infection feedback strength.
        infection_feedback_pmf : RandomVariable
            Infection feedback pmf.

        Returns
        -------
        None
        """

        self.validate(infection_feedback_strength, infection_feedback_pmf)

        self.infection_feedback_strength = infection_feedback_strength
        self.infection_feedback_pmf = infection_feedback_pmf

        return None

    @staticmethod
    def validate(
        inf_feedback_strength: any,
        inf_feedback_pmf: any,
    ) -> None:  # numpydoc ignore=GL08
        """
        Validates the input parameters.

        Parameters
        ----------
        inf_feedback_strength : RandomVariable
            Infection feedback strength.
        inf_feedback_pmf : RandomVariable
            Infection feedback pmf.

        Returns
        -------
        None
        """
        _assert_sample_and_rtype(inf_feedback_strength)
        _assert_sample_and_rtype(inf_feedback_pmf)

        return None

    def sample(
        self,
        Rt: ArrayLike,
        I0: ArrayLike,
        gen_int: ArrayLike,
        **kwargs,
    ) -> InfectionsRtFeedbackSample:
        """
        Samples infections given Rt, initial infections, and generation
        interval.

        Parameters
        ----------
        Rt : ArrayLike
            Reproduction number.
        I0 : ArrayLike
            Initial infections, as an array
            at least as long as the generation
            interval PMF.
        gen_int : ArrayLike
            Generation interval PMF.
        **kwargs : dict, optional
            Additional keyword arguments passed through to internal
            sample calls, should there be any.

        Returns
        -------
        InfectionsWithFeedback
            Named tuple with "infections".
        """
        if I0.size < gen_int.size:
            raise ValueError(
                "Initial infections must be at least as long as the "
                f"generation interval. Got {I0.size} initial infections "
                f"and {gen_int.size} generation interval."
            )

        gen_int_rev = jnp.flip(gen_int)

        I0 = I0[-gen_int_rev.size :]

        # Sampling inf feedback strength
        inf_feedback_strength, *_ = self.infection_feedback_strength(
            **kwargs,
        )
        inf_feedback_strength = inf_feedback_strength.array

        # Making sure inf_feedback_strength spans the Rt length
        if inf_feedback_strength.size == 1:
            inf_feedback_strength = au.pad_x_to_match_y(
                x=inf_feedback_strength,
                y=Rt,
                fill_value=inf_feedback_strength[0],
            )
        elif inf_feedback_strength.size != Rt.size:
            raise ValueError(
                "Infection feedback strength must be of size 1 or the same "
                f"size as the reproduction number. Got {inf_feedback_strength.size} "
                f"and {Rt.size} respectively."
            )

        # Sampling inf feedback pmf
        inf_feedback_pmf, *_ = self.infection_feedback_pmf(**kwargs)

        inf_fb_pmf_rev = jnp.flip(inf_feedback_pmf.array)

        (
            post_initialization_infections,
            Rt_adj,
        ) = inf.compute_infections_from_rt_with_feedback(
            I0=I0,
            Rt_raw=Rt,
            infection_feedback_strength=inf_feedback_strength,
            reversed_generation_interval_pmf=gen_int_rev,
            reversed_infection_feedback_pmf=inf_fb_pmf_rev,
        )

        # Appending initial infections to the infections

        npro.deterministic("Rt_adjusted", Rt_adj)

        return InfectionsRtFeedbackSample(
<<<<<<< HEAD
            post_seed_infections=TimeArray(post_seed_infections),
            rt=TimeArray(Rt_adj),
=======
            post_initialization_infections=post_initialization_infections,
            rt=Rt_adj,
>>>>>>> ce055afc
        )<|MERGE_RESOLUTION|>--- conflicted
+++ resolved
@@ -198,11 +198,6 @@
         npro.deterministic("Rt_adjusted", Rt_adj)
 
         return InfectionsRtFeedbackSample(
-<<<<<<< HEAD
-            post_seed_infections=TimeArray(post_seed_infections),
+            post_initialization_infections=TimeArray(post_initialization_infections),
             rt=TimeArray(Rt_adj),
-=======
-            post_initialization_infections=post_initialization_infections,
-            rt=Rt_adj,
->>>>>>> ce055afc
         )