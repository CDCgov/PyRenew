# -*- coding: utf-8 -*-


from typing import Any, NamedTuple, Optional

import jax.numpy as jnp
import numpyro as npro
import numpyro.distributions as dist
from numpy.typing import ArrayLike
from pyrenew.deterministic import DeterministicVariable
from pyrenew.metaclass import RandomVariable

<<<<<<< HEAD
HospAdmissionsSample = namedtuple(
    "HospAdmissionsSample",
    ["infection_hosp_rate", "predicted"],
    defaults=[None, None],
)
HospAdmissionsSample.__doc__ = """
A container for holding the output from HospAdmissionsSample.sample.

Attributes
----------
infection_hosp_rate : float or None
    The infected hospitalization rate. Defaults to None.
predicted : ArrayLike or None
    The predicted number of hospital admissions. Defaults to None.

Notes
-----
TODO: Add Notes.
"""

InfectHospRateSample = namedtuple(
    "InfectHospRateSample",
    ["infection_hosp_rate"],
    defaults=[None],
)
InfectHospRateSample.__doc__ = """
A container for holding the output from InfectHospRateSample.sample.

Attributes
----------
infection_hosp_rate : ArrayLike or None
    The infected hospitalization rate. Defaults to None.

Notes
-----
TODO: Add Notes.
"""
=======

class HospAdmissionsSample(NamedTuple):
    """
    A container for holding the output from HospAdmissionsSample.sample.

    Parameters
    ----------
    IHR : float, optional
        The infected hospitalization rate. Defaults to None.
    predicted : ArrayLike or None
        The predicted number of hospital admissions. Defaults to None.
    """

    IHR: float | None = None
    predicted: ArrayLike | None = None

    def __repr__(self):
        return (
            f"HospAdmissionsSample(IHR={self.IRH}, predicted={self.predicted})"
        )


class InfectHospRateSample(NamedTuple):
    """
    A container for holding the output from InfectHospRateSample.sample.

    Attributes
    ----------
    IHR : float, optional
        The infected hospitalization rate. Defaults to None.
    """

    IHR: float | None = None

    def __repr__(self):
        return f"InfectHospRateSample(IHR={self.IHR})"
>>>>>>> 59f5625e


class InfectHospRate(RandomVariable):
    """
    Infection to Hospitalization Rate
<<<<<<< HEAD

    Methods
    -------
    validate(distr)
        Validates distribution is Numpyro distribution
    sample(**kwargs)
        Produces a sample of the infection-hospitalization rate (IHR).
=======
>>>>>>> 59f5625e
    """

    def __init__(
        self,
        dist: dist.Distribution | None,
        varname: Optional[str] = "infection_hosp_rate",
    ) -> None:
        """
        Default constructor

        Parameters
        ----------
        dist : dist.Distribution
            Prior distribution of the IHR.
        varname : str, optional
            Name of the random variable in the model, by default "infection_hosp_rate."

        Returns
        -------
        None
        """

        self.validate(dist)
        self.dist = dist
        self.varname = varname

        return None

    @staticmethod
    def validate(distr: dist.Distribution) -> None:
        """
        Validates distribution is Numpyro distribution

        Parameters
        ----------
        distr : dist.Distribution
            A ingested distribution (e.g., prior IHR distribution)

        Raises
        ------
        AssertionError
            If the inputted distribution is not a Numpyro distribution.
        """
        assert isinstance(distr, dist.Distribution)

    def sample(self, **kwargs) -> InfectHospRateSample:
        """
        Produces a sample of the Infection-hospitalization Rate (IHR)

        Parameters
        ----------
        **kwargs : dict, optional
            Additional keyword arguments passed through to internal
            sample calls, should there be any.

        Returns
        -------
        InfectHospRateSample
            The sampled IHR
        """
        return InfectHospRateSample(
            npro.sample(
                name=self.varname,
                fn=self.dist,
            )
        )


class HospitalAdmissions(RandomVariable):
    r"""Latent hospital admissions

    Implements a renewal process for the expected number of hospital admissions.


    Notes
    -----
    The following text was directly extracted from the wastewater model
    documentation (`link <https://github.com/cdcent/cfa-forecast-renewal-ww/blob/a17efc090b2ffbc7bc11bdd9eec5198d6bcf7322/model_definition.md#hospital-admissions-component> `_).

    Following other semi-mechanistic renewal frameworks, we model the _expected_
    hospital admissions per capita :math:`H(t)` as a convolution of the
    _expected_ latent incident infections per capita :math:`I(t)`, and a
    discrete infection to hospitalization distribution :math:`d(\tau)`, scaled
    by the probability of being hospitalized :math:`p_\mathrm{hosp}(t)`.

    To account for day-of-week effects in hospital reporting, we use an
    estimated _weekday effect_ :math:`\omega(t)`. If :math:`t` and :math:`t'`
    are the same day of the week, :math:`\omega(t) = \omega(t')`. The seven
    values that :math:`\omega(t)` takes on are constrained to have mean 1.

    .. math::

        H(t) = \omega(t) p_\mathrm{hosp}(t) \sum_{\tau = 0}^{T_d} d(\tau) I(t-\tau)

    Where :math:`T_d` is the maximum delay from infection to hospitalization
    that we consider.
    """

    def __init__(
        self,
        infection_to_admission_interval: RandomVariable,
        infect_hosp_rate_dist: RandomVariable,
        admissions_predicted_varname: str = "predicted_admissions",
        weekday_effect_dist: Optional[RandomVariable] = None,
        hosp_report_prob_dist: Optional[RandomVariable] = None,
    ) -> None:
        """Default constructor

        Parameters
        ----------
        infection_to_admission_interval : RandomVariable
            pmf for reporting (informing) hospital admissions (see
            pyrenew.observations.Deterministic).
        infect_hosp_rate_dist : RandomVariable
            Infection to hospitalization rate distribution.
        admissions_predicted_varname : str
            Name to assign to the deterministic component in numpyro of
            predicted hospital admissions.
        weekday_effect_dist : RandomVariable, optional
            Weekday effect.
        hosp_report_prob_dist  : RandomVariable, optional
            Distribution or fixed value for the hospital admission reporting
            probability. Defaults to 1 (full reporting).

        Returns
        -------
        None
        """

        if weekday_effect_dist is None:
            weekday_effect_dist = DeterministicVariable(1)
        if hosp_report_prob_dist is None:
            hosp_report_prob_dist = DeterministicVariable(1)

        HospitalAdmissions.validate(
            infect_hosp_rate_dist,
            weekday_effect_dist,
            hosp_report_prob_dist,
        )

        self.admissions_predicted_varname = admissions_predicted_varname

        self.infect_hosp_rate_dist = infect_hosp_rate_dist
        self.weekday_effect_dist = weekday_effect_dist
        self.hosp_report_prob_dist = hosp_report_prob_dist
        self.infection_to_admission_interval = infection_to_admission_interval

    @staticmethod
    def validate(
        infect_hosp_rate_dist: Any,
        weekday_effect_dist: Any,
        hosp_report_prob_dist: Any,
    ) -> None:
        """
        Validates that the IHR, weekday effects, and probability of being
        reported hospitalized distributions are RandomVariable types

        Parameters
        ----------
        infect_hosp_rate_dist : Any
            Possibly incorrect input for infection to hospitalization rate distribution.
        weekday_effect_dist : Any
            Possibly incorrect input for weekday effect.
        hosp_report_prob_dist : Any
            Possibly incorrect input for distribution or fixed value for the
            hospital admission reporting probability.

        Returns
        -------
        None

        Raises
        ------
        AssertionError
            If the object `distr` is not an instance of `dist.Distribution`, indicating
            that the validation has failed.
        """
        assert isinstance(infect_hosp_rate_dist, RandomVariable)
        assert isinstance(weekday_effect_dist, RandomVariable)
        assert isinstance(hosp_report_prob_dist, RandomVariable)

        return None

    def sample(
        self,
        latent: ArrayLike,
        **kwargs,
    ) -> HospAdmissionsSample:
        """Samples from the observation process

        Parameters
        ----------
        latent : ArrayLike
            Latent infections.
        **kwargs : dict, optional
            Additional keyword arguments passed through to internal `sample()`
            calls, should there be any.

        Returns
        -------
        HospAdmissionsSample
        """

        infection_hosp_rate, *_ = self.infect_hosp_rate_dist.sample(**kwargs)

        infection_hosp_rate_t = infection_hosp_rate * latent

        (
            infection_to_admission_interval,
            *_,
        ) = self.infection_to_admission_interval.sample(**kwargs)

        predicted_admissions = jnp.convolve(
            infection_hosp_rate_t, infection_to_admission_interval, mode="full"
        )[: infection_hosp_rate_t.shape[0]]

        # Applying weekday effect
        predicted_admissions = (
            predicted_admissions * self.weekday_effect_dist.sample(**kwargs)[0]
        )

        # Applying probability of hospitalization effect
        predicted_admissions = (
            predicted_admissions
            * self.hosp_report_prob_dist.sample(**kwargs)[0]
        )

        npro.deterministic(
            self.admissions_predicted_varname, predicted_admissions
        )

        return HospAdmissionsSample(infection_hosp_rate, predicted_admissions)<|MERGE_RESOLUTION|>--- conflicted
+++ resolved
@@ -10,65 +10,25 @@
 from pyrenew.deterministic import DeterministicVariable
 from pyrenew.metaclass import RandomVariable
 
-<<<<<<< HEAD
-HospAdmissionsSample = namedtuple(
-    "HospAdmissionsSample",
-    ["infection_hosp_rate", "predicted"],
-    defaults=[None, None],
-)
-HospAdmissionsSample.__doc__ = """
-A container for holding the output from HospAdmissionsSample.sample.
-
-Attributes
-----------
-infection_hosp_rate : float or None
-    The infected hospitalization rate. Defaults to None.
-predicted : ArrayLike or None
-    The predicted number of hospital admissions. Defaults to None.
-
-Notes
------
-TODO: Add Notes.
-"""
-
-InfectHospRateSample = namedtuple(
-    "InfectHospRateSample",
-    ["infection_hosp_rate"],
-    defaults=[None],
-)
-InfectHospRateSample.__doc__ = """
-A container for holding the output from InfectHospRateSample.sample.
-
-Attributes
-----------
-infection_hosp_rate : ArrayLike or None
-    The infected hospitalization rate. Defaults to None.
-
-Notes
------
-TODO: Add Notes.
-"""
-=======
 
 class HospAdmissionsSample(NamedTuple):
     """
-    A container for holding the output from HospAdmissionsSample.sample.
-
-    Parameters
-    ----------
-    IHR : float, optional
-        The infected hospitalization rate. Defaults to None.
-    predicted : ArrayLike or None
-        The predicted number of hospital admissions. Defaults to None.
-    """
-
-    IHR: float | None = None
+        A container for holding the output from HospAdmissionsSample.sample.
+    >>>>>>> origin/main
+
+        Parameters
+        ----------
+        infection_hosp_rate : float, optional
+            The infected hospitalization rate. Defaults to None.
+        predicted : ArrayLike or None
+            The predicted number of hospital admissions. Defaults to None.
+    """
+
+    infection_hosp_rate: float | None = None
     predicted: ArrayLike | None = None
 
     def __repr__(self):
-        return (
-            f"HospAdmissionsSample(IHR={self.IRH}, predicted={self.predicted})"
-        )
+        return f"HospAdmissionsSample(infection_hosp_rate={self.IRH}, predicted={self.predicted})"
 
 
 class InfectHospRateSample(NamedTuple):
@@ -85,22 +45,21 @@
 
     def __repr__(self):
         return f"InfectHospRateSample(IHR={self.IHR})"
->>>>>>> 59f5625e
 
 
 class InfectHospRate(RandomVariable):
     """
-    Infection to Hospitalization Rate
-<<<<<<< HEAD
-
-    Methods
-    -------
-    validate(distr)
-        Validates distribution is Numpyro distribution
-    sample(**kwargs)
-        Produces a sample of the infection-hospitalization rate (IHR).
-=======
->>>>>>> 59f5625e
+        Infection to Hospitalization Rate
+    <<<<<<< HEAD
+
+        Methods
+        -------
+        validate(distr)
+            Validates distribution is Numpyro distribution
+        sample(**kwargs)
+            Produces a sample of the infection-hospitalization rate (IHR).
+    =======
+    >>>>>>> origin/main
     """
 
     def __init__(
