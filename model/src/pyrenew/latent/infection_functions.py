# -*- coding: utf-8 -*-
# numpydoc ignore=GL08
<<<<<<< HEAD
=======

from __future__ import annotations
>>>>>>> 74a66feb

import jax
import jax.numpy as jnp
from jax.typing import ArrayLike
from pyrenew.convolve import new_convolve_scanner, new_double_scanner


def sample_infections_rt(
    I0: ArrayLike, Rt: ArrayLike, reversed_generation_interval_pmf: ArrayLike
) -> ArrayLike:
    """
    Sample infections according to a
    renewal process with a time-varying
    reproduction number R(t)

    Parameters
    ----------
    I0 : ArrayLike
        Array of initial infections of the
        same length as the generation inferval
        pmf vector.
    Rt : ArrayLike
        Timeseries of R(t) values
    reversed_generation_interval_pmf : ArrayLike
        discrete probability mass vector
        representing the generation interval
        of the infection process, where the final
        entry represents an infection 1 time unit in the
        past, the second-to-last entry represents
        an infection two time units in the past, etc.

    Returns
    -------
    ArrayLike
        The timeseries of infections, as a JAX array
    """
    incidence_func = new_convolve_scanner(reversed_generation_interval_pmf)

    latest, all_infections = jax.lax.scan(f=incidence_func, init=I0, xs=Rt)

    return all_infections


def logistic_susceptibility_adjustment(
    I_raw_t: float,
    frac_susceptible: float,
    n_population: float,
) -> float:
    """
    Apply the logistic susceptibility
    adjustment to a potential new
    incidence I_unadjusted proposed in
    equation 6 of Bhatt et al 2023 [1]_

    Parameters
    ----------
    I_raw_t : float
        The "unadjusted" incidence at time t,
        i.e. the incidence given an infinite
        number of available susceptible individuals.
    frac_susceptible : float
        fraction of remainin susceptible individuals
        in the population
    n_population : float
        Total size of the population.

    Returns
    -------
    float
        The adjusted value of I(t)

    .. [1] Bhatt, Samir, et al.
    "Semi-mechanistic Bayesian modelling of
    COVID-19 with renewal processes."
    Journal of the Royal Statistical Society
    Series A: Statistics in Society 186.4 (2023): 601-615.
    https://doi.org/10.1093/jrsssa/qnad030
    """
    approx_frac_infected = 1 - jnp.exp(-I_raw_t / n_population)
    return n_population * frac_susceptible * approx_frac_infected


def sample_infections_with_feedback(
    I0: ArrayLike,
    Rt_raw: ArrayLike,
    infection_feedback_strength: ArrayLike,
    generation_interval_pmf: ArrayLike,
    infection_feedback_pmf: ArrayLike,
) -> tuple:
    """
    Sample infections according to
    a renewal process with infection
    feedback (generalizing Asher 2018:
    https://doi.org/10.1016/j.epidem.2017.02.009)

    Parameters
    ----------
    I0 : ArrayLike
        Array of initial infections of the
        same length as the generation inferval
        pmf vector.
    Rt_raw : ArrayLike
        Timeseries of raw R(t) values not
        adjusted by infection feedback
    infection_feedback_strength : ArrayLike
        Strength of the infection feedback.
        Either a scalar (constant feedback
        strength in time) or a vector representing
        the infection feedback strength at a
        given point in time.
    generation_interval_pmf : ArrayLike
        discrete probability mass vector
        representing the generation interval
        of the infection process
    infection_feedback_pmf : ArrayLike
        discrete probability mass vector
        whose `i`th entry represents the
        relative contribution to infection
        feedback from infections that occurred
        `i` days in the past.

    Returns
    -------
    tuple
        A tuple `(Rt_adjusted, infections)`,
        where `Rt_adjusted` is the infection-feedback-adjusted
        timeseries of the reproduction number R(t) and
        infections is the incident infection timeseries.
    """
    feedback_scanner = new_double_scanner(
        (infection_feedback_pmf, generation_interval_pmf),
        (jnp.exp, lambda x: x),
    )
    latest, infs_and_R = jax.lax.scan(
        feedback_scanner, I0, (infection_feedback_strength, Rt_raw)
    )
    return infs_and_R<|MERGE_RESOLUTION|>--- conflicted
+++ resolved
@@ -1,10 +1,7 @@
 # -*- coding: utf-8 -*-
 # numpydoc ignore=GL08
-<<<<<<< HEAD
-=======
 
 from __future__ import annotations
->>>>>>> 74a66feb
 
 import jax
 import jax.numpy as jnp
