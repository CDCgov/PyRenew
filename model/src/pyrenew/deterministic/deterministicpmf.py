--- conflicted
+++ resolved
@@ -53,16 +53,12 @@
             tol=tol,
         )
 
-<<<<<<< HEAD
         self.basevar = DeterministicVariable(
-            vars=vars,
             name=name,
+            value=value,
             t_start=t_start,
             t_unit=t_unit,
         )
-=======
-        self.basevar = DeterministicVariable(name=name, value=value)
->>>>>>> 7fd138d0
 
         return None
 
