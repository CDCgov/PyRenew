# -*- coding: utf-8 -*-
# numpydoc ignore=GL08

from __future__ import annotations

<<<<<<< HEAD
import numpyro as npro
=======
import jax.numpy as jnp
>>>>>>> f11ce389
from jax.typing import ArrayLike
from pyrenew.metaclass import RandomVariable


class DeterministicVariable(RandomVariable):
    """
    A deterministic (degenerate) random variable. Useful to pass fixed
    quantities.
    """

    def __init__(
        self,
        vars: ArrayLike,
        name: str,
    ) -> None:
        """Default constructor

        Parameters
        ----------
        vars : ArrayLike
            A tuple with arraylike objects.
        name : str, optional
            A name to assign to the process.

        Returns
        -------
        None
        """

        self.validate(vars)
<<<<<<< HEAD
        self.vars = vars
        self.name = name
=======
        self.vars = jnp.atleast_1d(vars)
        self.label = label
>>>>>>> f11ce389

        return None

    @staticmethod
    def validate(vars: ArrayLike) -> None:
        """
        Validates inputted to DeterministicPMF

        Parameters
        ----------
        vars : ArrayLike
            An ArrayLike object.

        Returns
        -------
        None

        Raises
        ------
        Exception
            If the inputted vars object is not a ArrayLike.
        """
        if not isinstance(vars, ArrayLike):
            raise Exception("vars is not a ArrayLike")

        return None

    def sample(
        self,
        record=True,
        **kwargs,
    ) -> tuple:
        """
        Retrieve the value of the deterministic Rv

        Parameters
        ----------
        record : bool, optional
            Whether to record the value of the deterministic RandomVariable. Defaults to True.
        **kwargs : dict, optional
            Additional keyword arguments passed through to internal
            sample calls, should there be any.

        Returns
        -------
        tuple
            Containing the stored values during construction.
        """
        if record:
            npro.deterministic(self.name, self.vars)
        return (self.vars,)<|MERGE_RESOLUTION|>--- conflicted
+++ resolved
@@ -3,11 +3,8 @@
 
 from __future__ import annotations
 
-<<<<<<< HEAD
+import jax.numpy as jnp
 import numpyro as npro
-=======
-import jax.numpy as jnp
->>>>>>> f11ce389
 from jax.typing import ArrayLike
 from pyrenew.metaclass import RandomVariable
 
@@ -38,13 +35,8 @@
         """
 
         self.validate(vars)
-<<<<<<< HEAD
-        self.vars = vars
+        self.vars = jnp.atleast_1d(vars)
         self.name = name
-=======
-        self.vars = jnp.atleast_1d(vars)
-        self.label = label
->>>>>>> f11ce389
 
         return None
 
