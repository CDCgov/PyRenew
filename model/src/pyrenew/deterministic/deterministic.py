--- conflicted
+++ resolved
@@ -18,43 +18,31 @@
     def __init__(
         self,
         name: str,
-<<<<<<< HEAD
+        value: ArrayLike,
         t_start: int | None = None,
         t_unit: int | None = None,
-=======
-        value: ArrayLike,
->>>>>>> 7fd138d0
     ) -> None:
         """Default constructor
 
         Parameters
         ----------
         name : str
-            A name to assign to the process.
-<<<<<<< HEAD
-        t_start : int, optional
-            The start time of the process.
-        t_unit : int, optional
-            The unit of time relative to the model's fundamental (smallest) time unit.
-=======
+            A name to assign to the variable.
         value : ArrayLike
             An ArrayLike object.
->>>>>>> 7fd138d0
+        t_start : int, optional
+            The start time of the variable, if any.
+        t_unit : int, optional
+            The unit of time relative to the model's fundamental (smallest) time unit, if any
 
         Returns
         -------
         None
         """
-
-<<<<<<< HEAD
-        self.validate(vars)
-        self.set_timeseries(t_start, t_unit)
-        self.vars = jnp.atleast_1d(vars)
-=======
->>>>>>> 7fd138d0
         self.name = name
         self.value = jnp.atleast_1d(value)
         self.validate(value)
+        self.set_timeseries(t_start, t_unit)
 
         return None
 
@@ -109,16 +97,12 @@
             `t_unit=self.t_unit`.
         """
         if record:
-<<<<<<< HEAD
-            numpyro.deterministic(self.name, self.vars)
+            numpyro.deterministic(self.name, self.vallue)
         return (
             SampledValue(
-                value=self.vars,
+                value=self.value,
                 t_start=self.t_start,
                 t_unit=self.t_unit,
             ),
         )
-=======
-            numpyro.deterministic(self.name, self.value)
-        return (self.value,)
->>>>>>> 7fd138d0
+ 