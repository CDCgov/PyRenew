--- conflicted
+++ resolved
@@ -4,10 +4,7 @@
 from __future__ import annotations
 
 import jax.numpy as jnp
-<<<<<<< HEAD
-=======
 import numpyro as npro
->>>>>>> 879c6656
 from jax.typing import ArrayLike
 from pyrenew.metaclass import RandomVariable
 
@@ -39,11 +36,7 @@
 
         self.validate(vars)
         self.vars = jnp.atleast_1d(vars)
-<<<<<<< HEAD
-        self.label = label
-=======
         self.name = name
->>>>>>> 879c6656
 
         return None
 
