--- conflicted
+++ resolved
@@ -49,11 +49,7 @@
         Raises
         ------
         Exception
-<<<<<<< HEAD
-            If the inputted vars object is not in fact a tuple. s
-=======
             If the inputted vars object is not a tuple.
->>>>>>> 20a0384d
         """
         if not isinstance(vars, tuple):
             raise Exception("vars is not a tuple")
