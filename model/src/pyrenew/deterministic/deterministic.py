--- conflicted
+++ resolved
@@ -17,17 +17,10 @@
 
         Parameters
         ----------
-<<<<<<< HEAD
-        vars : ArrayLike
-            An array with the fixed quantity.
-        label : str
-            A label to assign to the process.
-=======
         vars : tuple
             A tuple with arraylike objects.
         label : str, optional
             A label to assign to the process. Defaults to "a_random_variable"
->>>>>>> fffbee0e
 
         Returns
         -------
@@ -41,11 +34,6 @@
         return None
 
     @staticmethod
-<<<<<<< HEAD
-    def validate(vars: ArrayLike) -> None:
-        if not isinstance(vars, ArrayLike):
-            raise Exception("vars is not an array-like object.")
-=======
     def validate(vars: tuple) -> None:
         """
         Validates inputted to DeterministicPMF
@@ -66,7 +54,6 @@
         """
         if not isinstance(vars, tuple):
             raise Exception("vars is not a tuple")
->>>>>>> fffbee0e
 
         return None
 
