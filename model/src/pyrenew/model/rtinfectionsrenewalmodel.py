--- conflicted
+++ resolved
@@ -6,12 +6,8 @@
 from typing import NamedTuple
 
 import jax.numpy as jnp
-<<<<<<< HEAD
 import pyrenew.datautils as du
 from numpy.typing import ArrayLike
-=======
-from jax.typing import ArrayLike
->>>>>>> 4dd40bb9
 from pyrenew.deterministic import NullObservation
 from pyrenew.metaclass import Model, RandomVariable, _assert_sample_and_rtype
 
