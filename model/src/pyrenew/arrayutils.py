"""
Utility functions for processing arrays.
"""

import jax.numpy as jnp
from jax.typing import ArrayLike


def pad_to_match(
    x: ArrayLike,
    y: ArrayLike,
    fill_value: float = 0.0,
    pad_direction: str = "end",
    fix_y: bool = False,
) -> tuple[ArrayLike, ArrayLike]:
    """
    Pad the shorter array at the start or end to match the length of the longer array.

    Parameters
    ----------
    x : ArrayLike
        First array.
    y : ArrayLike
        Second array.
    fill_value : float, optional
        Value to use for padding, by default 0.0.
    pad_direction : str, optional
        Direction to pad the shorter array, either "start" or "end", by default "end".
    fix_y : bool, optional
        If True, raise an error when `y` is shorter than `x`, by default False.

    Returns
    -------
    tuple[ArrayLike, ArrayLike]
        Tuple of the two arrays with the same length.
    """
    x = jnp.atleast_1d(x)
    y = jnp.atleast_1d(y)
    x_len = x.size
    y_len = y.size
    pad_size = abs(x_len - y_len)

    pad_width = {"start": (pad_size, 0), "end": (0, pad_size)}.get(
        pad_direction, None
    )

    if pad_width is None:
        raise ValueError(
            "pad_direction must be either 'start' or 'end'."
            f" Got {pad_direction}."
        )

    if x_len > y_len:
        if fix_y:
            raise ValueError(
                "Cannot fix y when x is longer than y."
                f" x_len: {x_len}, y_len: {y_len}."
            )
        y = jnp.pad(y, pad_width, constant_values=fill_value)

    elif y_len > x_len:
        x = jnp.pad(x, pad_width, constant_values=fill_value)

    return x, y


def pad_x_to_match_y(
    x: ArrayLike,
    y: ArrayLike,
    fill_value: float = 0.0,
    pad_direction: str = "end",
) -> ArrayLike:
    """
    Pad the `x` array at the start or end to match the length of the `y` array.

    Parameters
    ----------
    x : ArrayLike
        First array.
    y : ArrayLike
        Second array.
    fill_value : float, optional
        Value to use for padding, by default 0.0.
    pad_direction : str, optional
        Direction to pad the shorter array, either "start" or "end", by default "end".

    Returns
    -------
    Array
        Padded array.
    """
<<<<<<< HEAD
    return pad_to_match(x, y, fill_value=fill_value, fix_y=True)[0]


def validate_arraylike(obj_to_validate: any, obj_name: str) -> None:
    """
    Validate that a passed argument is jax.typing.ArrayLike,
    raising an informative error if it is not.

    Parameters
    ----------
    obj_to_validate : any
        Object to validate.

    obj_name : str
        Name of the object to validate,
        for the error message if validation
        fails.

    Returns
    -------
    None
    """
    if not isinstance(obj_to_validate,
                      ArrayLike):
        raise ValueError(f"{obj_name} must be a JAX array "
                         "or behave like one, got "
                         f"{type(obj_to_validate)}."
                         "See documentation for jax.typing.ArrayLike"
                         "for more.")
=======
    return pad_to_match(
        x, y, fill_value=fill_value, pad_direction=pad_direction, fix_y=True
    )[0]
>>>>>>> 0a97d6f0
<|MERGE_RESOLUTION|>--- conflicted
+++ resolved
@@ -89,7 +89,6 @@
     Array
         Padded array.
     """
-<<<<<<< HEAD
     return pad_to_match(x, y, fill_value=fill_value, fix_y=True)[0]
 
 
@@ -118,9 +117,4 @@
                          "or behave like one, got "
                          f"{type(obj_to_validate)}."
                          "See documentation for jax.typing.ArrayLike"
-                         "for more.")
-=======
-    return pad_to_match(
-        x, y, fill_value=fill_value, pad_direction=pad_direction, fix_y=True
-    )[0]
->>>>>>> 0a97d6f0
+                         "for more.")