# -*- coding: utf-8 -*-
# numpydoc ignore=GL08


import jax.numpy as jnp
import jax.random as jr
import numpy as np
import numpyro as npro
import numpyro.distributions as dist
import polars as pl
import pytest
from pyrenew import transformation as t
from pyrenew.deterministic import (
    DeterministicPMF,
    DeterministicVariable,
    NullObservation,
)
from pyrenew.latent import (
    HospitalAdmissions,
    InfectionInitializationProcess,
    Infections,
    InitializeInfectionsZeroPad,
)
from pyrenew.metaclass import DistributionalRV, RandomVariable, TimeArray
from pyrenew.model import HospitalAdmissionsModel
from pyrenew.observation import PoissonObservation
from pyrenew.process import RtRandomWalkProcess


class UniformProbForTest(RandomVariable):  # numpydoc ignore=GL08
    def __init__(self, pname: str):  # numpydoc ignore=GL08
        self.name = pname

        return None

    @staticmethod
    def validate(self):  # numpydoc ignore=GL08
        return None

    def sample(self, **kwargs):  # numpydoc ignore=GL08
        return (
            TimeArray(npro.sample(name=self.name, fn=dist.Uniform(high=0.99, low=0.01))),
        )


def test_model_hosp_no_timepoints_or_observations():
    """
    Checks that the Hospitalization model does not run without either n_timepoints_to_simulate or observed_admissions
    """

    gen_int = DeterministicPMF(
        jnp.array([0.25, 0.25, 0.25, 0.25]), name="gen_int"
    )

    I0 = DistributionalRV(dist=dist.LogNormal(0, 1), name="I0")

    latent_infections = Infections()
    Rt_process = RtRandomWalkProcess(
        Rt0_dist=dist.TruncatedNormal(loc=1.2, scale=0.2, low=0),
        Rt_transform=t.ExpTransform().inv,
        Rt_rw_dist=dist.Normal(0, 0.025),
    )
    observed_admissions = PoissonObservation("poisson_rv")

    inf_hosp = DeterministicPMF(
        jnp.array(
            [
                0,
                0,
                0,
                0,
                0,
                0,
                0,
                0,
                0,
                0,
                0,
                0,
                0,
                0.25,
                0.5,
                0.1,
                0.1,
                0.05,
            ],
        ),
        name="inf_hosp",
    )

    latent_admissions = HospitalAdmissions(
        infection_to_admission_interval_rv=inf_hosp,
        infect_hosp_rate_rv=DistributionalRV(
            dist=dist.LogNormal(jnp.log(0.05), 0.05), name="IHR"
        ),
    )

    model1 = HospitalAdmissionsModel(
        gen_int_rv=gen_int,
        I0_rv=I0,
        Rt_process_rv=Rt_process,
        latent_infections_rv=latent_infections,
        latent_hosp_admissions_rv=latent_admissions,
        hosp_admission_obs_process_rv=observed_admissions,
    )

    np.random.seed(223)
    with npro.handlers.seed(rng_seed=np.random.randint(1, 600)):
        with pytest.raises(ValueError, match="Either"):
            model1.sample(
                n_timepoints_to_simulate=None, data_observed_admissions=None
            )


def test_model_hosp_both_timepoints_and_observations():
    """
    Checks that the Hospitalization model does not run with both n_timepoints_to_simulate and observed_admissions passed
    """

    gen_int = DeterministicPMF(
        jnp.array([0.25, 0.25, 0.25, 0.25]), name="gen_int"
    )

    I0 = DistributionalRV(dist=dist.LogNormal(0, 1), name="I0")

    latent_infections = Infections()
    Rt_process = RtRandomWalkProcess(
        Rt0_dist=dist.TruncatedNormal(loc=1.2, scale=0.2, low=0),
        Rt_transform=t.ExpTransform().inv,
        Rt_rw_dist=dist.Normal(0, 0.025),
    )
    observed_admissions = PoissonObservation("poisson_rv")

    inf_hosp = DeterministicPMF(
        jnp.array(
            [
                0,
                0,
                0,
                0,
                0,
                0,
                0,
                0,
                0,
                0,
                0,
                0,
                0,
                0.25,
                0.5,
                0.1,
                0.1,
                0.05,
            ],
        ),
        name="inf_hosp",
    )

    latent_admissions = HospitalAdmissions(
        infection_to_admission_interval_rv=inf_hosp,
        infect_hosp_rate_rv=DistributionalRV(
            dist=dist.LogNormal(jnp.log(0.05), 0.05), name="IHR"
        ),
    )

    model1 = HospitalAdmissionsModel(
        gen_int_rv=gen_int,
        I0_rv=I0,
        Rt_process_rv=Rt_process,
        latent_infections_rv=latent_infections,
        latent_hosp_admissions_rv=latent_admissions,
        hosp_admission_obs_process_rv=observed_admissions,
    )

    np.random.seed(223)
    with npro.handlers.seed(rng_seed=np.random.randint(1, 600)):
        with pytest.raises(ValueError, match="Cannot pass both"):
            model1.sample(
                n_timepoints_to_simulate=30,
                data_observed_hosp_admissions=jnp.repeat(jnp.nan, 30),
            )


def test_model_hosp_no_obs_model():
    """
    Checks that the partially deterministic
    Hospitalization model runs
    """

    gen_int = DeterministicPMF(
        jnp.array([0.25, 0.25, 0.25, 0.25]), name="gen_int"
    )

    I0 = InfectionInitializationProcess(
        "I0_initialization",
        DistributionalRV(dist=dist.LogNormal(0, 1), name="I0"),
        InitializeInfectionsZeroPad(n_timepoints=gen_int.size()),
        t_unit=1,
    )

    latent_infections = Infections()
    Rt_process = RtRandomWalkProcess(
        Rt0_dist=dist.TruncatedNormal(loc=1.2, scale=0.2, low=0),
        Rt_transform=t.ExpTransform().inv,
        Rt_rw_dist=dist.Normal(0, 0.025),
    )
    inf_hosp = DeterministicPMF(
        jnp.array(
            [
                0,
                0,
                0,
                0,
                0,
                0,
                0,
                0,
                0,
                0,
                0,
                0,
                0,
                0.25,
                0.5,
                0.1,
                0.1,
                0.05,
            ]
        ),
        name="inf_hosp",
    )

    latent_admissions = HospitalAdmissions(
        infection_to_admission_interval_rv=inf_hosp,
        latent_hospital_admissions_varname="latent_hospital_admissions",
        infect_hosp_rate_rv=DistributionalRV(
            dist=dist.LogNormal(jnp.log(0.05), 0.05), name="IHR"
        ),
    )

    model0 = HospitalAdmissionsModel(
        gen_int_rv=gen_int,
        I0_rv=I0,
        Rt_process_rv=Rt_process,
        latent_infections_rv=latent_infections,
        latent_hosp_admissions_rv=latent_admissions,
        hosp_admission_obs_process_rv=None,
    )

    # Sampling and fitting model 0 (with no obs for infections)
    np.random.seed(223)
    with npro.handlers.seed(rng_seed=np.random.randint(1, 600)):
        model0_samp = model0.sample(n_timepoints_to_simulate=30)

    model0.hosp_admission_obs_process_rv = NullObservation()

    np.random.seed(223)
    with npro.handlers.seed(rng_seed=np.random.randint(1, 600)):
        model1_samp = model0.sample(n_timepoints_to_simulate=30)

<<<<<<< HEAD
    np.testing.assert_array_equal(model0_samp.Rt.array, model1_samp.Rt.array)
=======
    np.testing.assert_array_almost_equal(model0_samp.Rt, model1_samp.Rt)
>>>>>>> ce055afc
    np.testing.assert_array_equal(
        model0_samp.latent_infections.array, model1_samp.latent_infections.array
    )
    np.testing.assert_array_equal(
        model0_samp.infection_hosp_rate.array, model1_samp.infection_hosp_rate.array
    )
    np.testing.assert_array_equal(
        model0_samp.latent_hosp_admissions.array, model1_samp.latent_hosp_admissions.array
    )

    # These are supposed to be none, both
    assert model0_samp.observed_hosp_admissions is None
    assert model1_samp.observed_hosp_admissions is None

    model0.run(
        num_warmup=500,
        num_samples=500,
        rng_key=jr.key(272),
        data_observed_hosp_admissions=model0_samp.latent_hosp_admissions.array,
    )

    inf = model0.spread_draws(["latent_hospital_admissions"])
    inf_mean = (
        inf.group_by("draw")
        .agg(pl.col("latent_hospital_admissions").mean())
        .sort(pl.col("draw"))
    )

    # For now the assertion is only about the expected number of rows
    # It should be about the MCMC inference.
    assert inf_mean.to_numpy().shape[0] == 500


def test_model_hosp_with_obs_model():
    """
    Checks that the random Hospitalization model runs
    """

    gen_int = DeterministicPMF(
        jnp.array([0.25, 0.25, 0.25, 0.25]), name="gen_int"
    )

    I0 = InfectionInitializationProcess(
        "I0_initialization",
        DistributionalRV(dist=dist.LogNormal(0, 1), name="I0"),
        InitializeInfectionsZeroPad(n_timepoints=gen_int.size()),
        t_unit=1,
    )

    latent_infections = Infections()
    Rt_process = RtRandomWalkProcess(
        Rt0_dist=dist.TruncatedNormal(loc=1.2, scale=0.2, low=0),
        Rt_transform=t.ExpTransform().inv,
        Rt_rw_dist=dist.Normal(0, 0.025),
    )
    observed_admissions = PoissonObservation("poisson_rv")

    inf_hosp = DeterministicPMF(
        jnp.array(
            [
                0,
                0,
                0,
                0,
                0,
                0,
                0,
                0,
                0,
                0,
                0,
                0,
                0,
                0.25,
                0.5,
                0.1,
                0.1,
                0.05,
            ],
        ),
        name="inf_hosp",
    )

    latent_admissions = HospitalAdmissions(
        infection_to_admission_interval_rv=inf_hosp,
        infect_hosp_rate_rv=DistributionalRV(
            dist=dist.LogNormal(jnp.log(0.05), 0.05), name="IHR"
        ),
    )

    model1 = HospitalAdmissionsModel(
        gen_int_rv=gen_int,
        I0_rv=I0,
        Rt_process_rv=Rt_process,
        latent_infections_rv=latent_infections,
        latent_hosp_admissions_rv=latent_admissions,
        hosp_admission_obs_process_rv=observed_admissions,
    )

    # Sampling and fitting model 0 (with no obs for infections)
    np.random.seed(223)
    with npro.handlers.seed(rng_seed=np.random.randint(1, 600)):
        model1_samp = model1.sample(n_timepoints_to_simulate=30)

    model1.run(
        num_warmup=500,
        num_samples=500,
        rng_key=jr.key(272),
        data_observed_hosp_admissions=model1_samp.observed_hosp_admissions.array,
    )

    inf = model1.spread_draws(["latent_hospital_admissions"])
    inf_mean = (
        inf.group_by("draw")
        .agg(pl.col("latent_hospital_admissions").mean())
        .sort(pl.col("draw"))
    )

    # For now the assertion is only about the expected number of rows
    # It should be about the MCMC inference.
    assert inf_mean.to_numpy().shape[0] == 500



def test_model_hosp_with_obs_model_weekday_phosp_2():
    """
    Checks that the random Hospitalization model runs
    """

    gen_int = DeterministicPMF(
        jnp.array([0.25, 0.25, 0.25, 0.25]), name="gen_int"
    )

    I0 = InfectionInitializationProcess(
        "I0_initialization",
        DistributionalRV(dist=dist.LogNormal(0, 1), name="I0"),
        InitializeInfectionsZeroPad(n_timepoints=gen_int.size()),
        t_unit=1,
    )

    latent_infections = Infections()
    Rt_process = RtRandomWalkProcess(
        Rt0_dist=dist.TruncatedNormal(loc=1.2, scale=0.2, low=0),
        Rt_transform=t.ExpTransform().inv,
        Rt_rw_dist=dist.Normal(0, 0.025),
    )
    observed_admissions = PoissonObservation("poisson_rv")

    inf_hosp = DeterministicPMF(
        jnp.array(
            [
                0,
                0,
                0,
                0,
                0,
                0,
                0,
                0,
                0,
                0,
                0,
                0,
                0,
                0.25,
                0.5,
                0.1,
                0.1,
                0.05,
            ],
        ),
        name="inf_hosp",
    )

    # Other random components
    weekday = jnp.array([1, 1, 1, 1, 2, 2])
    weekday = weekday / weekday.sum()
    weekday = jnp.tile(weekday, 10)
    weekday = weekday[:31]

    hosp_report_prob_dist = UniformProbForTest("hosp_report_prob_dist")
    weekday = UniformProbForTest("weekday")

    latent_admissions = HospitalAdmissions(
        infection_to_admission_interval_rv=inf_hosp,
        day_of_week_effect_rv=weekday,
        hosp_report_prob_rv=hosp_report_prob_dist,
        infect_hosp_rate_rv=DistributionalRV(
            dist=dist.LogNormal(jnp.log(0.05), 0.05), name="IHR"
        ),
    )

    model1 = HospitalAdmissionsModel(
        I0_rv=I0,
        gen_int_rv=gen_int,
        Rt_process_rv=Rt_process,
        latent_infections_rv=latent_infections,
        latent_hosp_admissions_rv=latent_admissions,
        hosp_admission_obs_process_rv=observed_admissions,
    )

    # Sampling and fitting model 0 (with no obs for infections)
    np.random.seed(223)
    with npro.handlers.seed(rng_seed=np.random.randint(1, 600)):
        model1_samp = model1.sample(n_timepoints_to_simulate=30)

    model1.run(
        num_warmup=500,
        num_samples=500,
        rng_key=jr.key(272),
        data_observed_hosp_admissions=model1_samp.observed_hosp_admissions.array,
    )

    inf = model1.spread_draws(["latent_hospital_admissions"])
    inf_mean = (
        inf.group_by("draw")
        .agg(pl.col("latent_hospital_admissions").mean())
        .sort(pl.col("draw"))
    )

    # For now the assertion is only about the expected number of rows
    # It should be about the MCMC inference.
    assert inf_mean.to_numpy().shape[0] == 500

def test_model_hosp_with_obs_model_weekday_phosp():
    """
    Checks that the random Hospitalization model runs
    """

    gen_int = DeterministicPMF(
        jnp.array([0.25, 0.25, 0.25, 0.25]), name="gen_int"
    )
    n_obs_to_generate = 30
    pad_size = 5

    I0 = InfectionInitializationProcess(
        "I0_initialization",
        DistributionalRV(dist=dist.LogNormal(0, 1), name="I0"),
        InitializeInfectionsZeroPad(n_timepoints=gen_int.size()),
        t_unit=1,
    )

    latent_infections = Infections()
    Rt_process = RtRandomWalkProcess(
        Rt0_dist=dist.TruncatedNormal(loc=1.2, scale=0.2, low=0),
        Rt_transform=t.ExpTransform().inv,
        Rt_rw_dist=dist.Normal(0, 0.025),
    )
    observed_admissions = PoissonObservation("poisson_rv")

    inf_hosp = DeterministicPMF(
        jnp.array(
            [
                0,
                0,
                0,
                0,
                0,
                0,
                0,
                0,
                0,
                0,
                0,
                0,
                0,
                0.25,
                0.5,
                0.1,
                0.1,
                0.05,
            ],
        ),
        name="inf_hosp",
    )

    # Other random components
    total_length = n_obs_to_generate + pad_size + gen_int.size()
    weekday = jnp.array([1, 1, 1, 1, 2, 2])
    weekday = weekday / weekday.sum()
    weekday = jnp.tile(weekday, 10)
    weekday = weekday[:total_length]

    weekday = DeterministicVariable(weekday, name="weekday")

    hosp_report_prob_dist = jnp.array([0.9, 0.8, 0.7, 0.7, 0.6, 0.4])
    hosp_report_prob_dist = jnp.tile(hosp_report_prob_dist, 10)
    hosp_report_prob_dist = hosp_report_prob_dist[:total_length]
    hosp_report_prob_dist = hosp_report_prob_dist / hosp_report_prob_dist.sum()

    hosp_report_prob_dist = DeterministicVariable(
        vars=hosp_report_prob_dist, name="hosp_report_prob_dist"
    )

    latent_admissions = HospitalAdmissions(
        infection_to_admission_interval_rv=inf_hosp,
        day_of_week_effect_rv=weekday,
        hosp_report_prob_rv=hosp_report_prob_dist,
        infect_hosp_rate_rv=DistributionalRV(
            dist=dist.LogNormal(jnp.log(0.05), 0.05), name="IHR"
        ),
    )

    model1 = HospitalAdmissionsModel(
        I0_rv=I0,
        gen_int_rv=gen_int,
        Rt_process_rv=Rt_process,
        latent_infections_rv=latent_infections,
        latent_hosp_admissions_rv=latent_admissions,
        hosp_admission_obs_process_rv=observed_admissions,
    )

    # Sampling and fitting model 0 (with no obs for infections)

    np.random.seed(223)
    with npro.handlers.seed(rng_seed=np.random.randint(1, 600)):
        model1_samp = model1.sample(
            n_timepoints_to_simulate=n_obs_to_generate, padding=pad_size
        )

<<<<<<< HEAD
    pad_size = 5
    obs = jnp.hstack(
        [
            jnp.repeat(jnp.nan, pad_size),
            model1_samp.observed_hosp_admissions.array[pad_size:],
        ]
    )
=======
>>>>>>> ce055afc
    # Running with padding
    model1.run(
        num_warmup=500,
        num_samples=500,
        rng_key=jr.key(272),
        data_observed_hosp_admissions=model1_samp.observed_hosp_admissions,
        padding=pad_size,
    )

    inf = model1.spread_draws(["latent_hospital_admissions"])
    inf_mean = (
        inf.group_by("draw")
        .agg(pl.col("latent_hospital_admissions").mean())
        .sort(pl.col("draw"))
    )

    # For now the assertion is only about the expected number of rows
    # It should be about the MCMC inference.
    assert inf_mean.to_numpy().shape[0] == 500<|MERGE_RESOLUTION|>--- conflicted
+++ resolved
@@ -259,11 +259,7 @@
     with npro.handlers.seed(rng_seed=np.random.randint(1, 600)):
         model1_samp = model0.sample(n_timepoints_to_simulate=30)
 
-<<<<<<< HEAD
-    np.testing.assert_array_equal(model0_samp.Rt.array, model1_samp.Rt.array)
-=======
-    np.testing.assert_array_almost_equal(model0_samp.Rt, model1_samp.Rt)
->>>>>>> ce055afc
+    np.testing.assert_array_almost_equal(model0_samp.Rt.array, model1_samp.Rt.array)
     np.testing.assert_array_equal(
         model0_samp.latent_infections.array, model1_samp.latent_infections.array
     )
@@ -275,8 +271,8 @@
     )
 
     # These are supposed to be none, both
-    assert model0_samp.observed_hosp_admissions is None
-    assert model1_samp.observed_hosp_admissions is None
+    assert model0_samp.observed_hosp_admissions.array is None
+    assert model1_samp.observed_hosp_admissions.array is None
 
     model0.run(
         num_warmup=500,
@@ -584,22 +580,20 @@
             n_timepoints_to_simulate=n_obs_to_generate, padding=pad_size
         )
 
-<<<<<<< HEAD
-    pad_size = 5
-    obs = jnp.hstack(
-        [
-            jnp.repeat(jnp.nan, pad_size),
-            model1_samp.observed_hosp_admissions.array[pad_size:],
-        ]
-    )
-=======
->>>>>>> ce055afc
+    # Showed during merge conflict, but unsure if it will be needed
+    #  pad_size = 5
+    # obs = jnp.hstack(
+    #     [
+    #         jnp.repeat(jnp.nan, pad_size),
+    #         model1_samp.observed_hosp_admissions.array[pad_size:],
+    #     ]
+    # )
     # Running with padding
     model1.run(
         num_warmup=500,
         num_samples=500,
         rng_key=jr.key(272),
-        data_observed_hosp_admissions=model1_samp.observed_hosp_admissions,
+        data_observed_hosp_admissions=model1_samp.observed_hosp_admissions.array,
         padding=pad_size,
     )
 
