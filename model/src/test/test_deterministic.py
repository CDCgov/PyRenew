# numpydoc ignore=GL08

import jax.numpy as jnp
import numpy.testing as testing
from pyrenew.deterministic import (
    DeterministicPMF,
    DeterministicProcess,
    DeterministicVariable,
    NullProcess,
    NullVariable,
)


def test_deterministic():
    """
    Test the DeterministicVariable, DeterministicPMF, and
    DeterministicProcess classes in the deterministic module.
    """

    var1 = DeterministicVariable(
        jnp.array(
            [
                1,
            ]
        ),
        name="var1",
    )
    var2 = DeterministicPMF(jnp.array([0.25, 0.25, 0.2, 0.3]), name="var2")
    var3 = DeterministicProcess(jnp.array([1, 2, 3, 4]), name="var3")
    var4 = NullVariable()
    var5 = NullProcess()

    testing.assert_array_equal(
<<<<<<< HEAD
        var1.sample()[0].array,
=======
        var1()[0],
>>>>>>> ce055afc
        jnp.array(
            [
                1,
            ]
        ),
    )
    testing.assert_array_equal(
<<<<<<< HEAD
        var2.sample()[0].array,
        jnp.array([0.25, 0.25, 0.2, 0.3]),
    )
    testing.assert_array_equal(
        var3.sample(duration=5)[0].array,
=======
        var2()[0],
        jnp.array([0.25, 0.25, 0.2, 0.3]),
    )
    testing.assert_array_equal(
        var3(duration=5)[0],
>>>>>>> ce055afc
        jnp.array([1, 2, 3, 4, 4]),
    )

    testing.assert_array_equal(
<<<<<<< HEAD
        var3.sample(duration=3)[0].array,
=======
        var3(duration=3)[0],
>>>>>>> ce055afc
        jnp.array(
            [
                1,
                2,
                3,
            ]
        ),
    )

<<<<<<< HEAD
    testing.assert_equal(var4.sample()[0].array, None)
    testing.assert_equal(var5.sample(duration=1)[0].array, None)

test_deterministic()
=======
    testing.assert_equal(var4()[0], None)
    testing.assert_equal(var5(duration=1)[0], None)
>>>>>>> ce055afc
<|MERGE_RESOLUTION|>--- conflicted
+++ resolved
@@ -31,11 +31,7 @@
     var5 = NullProcess()
 
     testing.assert_array_equal(
-<<<<<<< HEAD
-        var1.sample()[0].array,
-=======
-        var1()[0],
->>>>>>> ce055afc
+        var1()[0].array,
         jnp.array(
             [
                 1,
@@ -43,28 +39,16 @@
         ),
     )
     testing.assert_array_equal(
-<<<<<<< HEAD
-        var2.sample()[0].array,
+        var2()[0].array,
         jnp.array([0.25, 0.25, 0.2, 0.3]),
     )
     testing.assert_array_equal(
-        var3.sample(duration=5)[0].array,
-=======
-        var2()[0],
-        jnp.array([0.25, 0.25, 0.2, 0.3]),
-    )
-    testing.assert_array_equal(
-        var3(duration=5)[0],
->>>>>>> ce055afc
+        var3(duration=5)[0].array,
         jnp.array([1, 2, 3, 4, 4]),
     )
 
     testing.assert_array_equal(
-<<<<<<< HEAD
-        var3.sample(duration=3)[0].array,
-=======
-        var3(duration=3)[0],
->>>>>>> ce055afc
+        var3(duration=3)[0].array,
         jnp.array(
             [
                 1,
@@ -74,12 +58,5 @@
         ),
     )
 
-<<<<<<< HEAD
-    testing.assert_equal(var4.sample()[0].array, None)
-    testing.assert_equal(var5.sample(duration=1)[0].array, None)
-
-test_deterministic()
-=======
-    testing.assert_equal(var4()[0], None)
-    testing.assert_equal(var5(duration=1)[0], None)
->>>>>>> ce055afc
+    testing.assert_equal(var4()[0].array, None)
+    testing.assert_equal(var5(duration=1)[0].array, None)