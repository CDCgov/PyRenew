# -*- coding: utf-8 -*-
# numpydoc ignore=GL08

import jax
import jax.numpy as jnp
import matplotlib.pyplot as plt
import numpy as np
import numpyro as npro
import numpyro.distributions as dist
import polars as pl
import pyrenew.transformation as t
import pytest
from pyrenew.deterministic import DeterministicPMF, NullObservation
from pyrenew.latent import (
    Infections,
    InfectionSeedingProcess,
    SeedInfectionsZeroPad,
)
from pyrenew.metaclass import DistributionalRV
from pyrenew.model import RtInfectionsRenewalModel
from pyrenew.observation import PoissonObservation
from pyrenew.process import RtRandomWalkProcess


def test_model_basicrenewal_no_timepoints_or_observations():
    """
    Test that the basic renewal model does not run without either n_timepoints_to_simulate or observed_admissions
    """

    gen_int = DeterministicPMF(
        jnp.array([0.25, 0.25, 0.25, 0.25]), name="gen_int"
    )

    I0 = DistributionalRV(dist=dist.LogNormal(0, 1), name="I0")

    latent_infections = Infections()

    observed_infections = PoissonObservation()

    rt = RtRandomWalkProcess(
        Rt0_dist=dist.TruncatedNormal(loc=1.2, scale=0.2, low=0),
        Rt_transform=t.ExpTransform().inv,
        Rt_rw_dist=dist.Normal(0, 0.025),
    )

    model1 = RtInfectionsRenewalModel(
        I0_rv=I0,
        gen_int_rv=gen_int,
        latent_infections_rv=latent_infections,
        infection_obs_process_rv=observed_infections,
        Rt_process_rv=rt,
    )

    np.random.seed(2203)
    with npro.handlers.seed(rng_seed=np.random.randint(1, 600)):
        with pytest.raises(ValueError, match="Either"):
            model1.sample(
                n_timepoints_to_simulate=None, data_observed_infections=None
            )


def test_model_basicrenewal_both_timepoints_and_observations():
    """
    Test that the basic renewal model does not run with both n_timepoints_to_simulate and observed_admissions passed
    """

    gen_int = DeterministicPMF(
        jnp.array([0.25, 0.25, 0.25, 0.25]), name="gen_int"
    )

    I0 = DistributionalRV(dist=dist.LogNormal(0, 1), name="I0")

    latent_infections = Infections()

    observed_infections = PoissonObservation()

    rt = RtRandomWalkProcess(
        Rt0_dist=dist.TruncatedNormal(loc=1.2, scale=0.2, low=0),
        Rt_transform=t.ExpTransform().inv,
        Rt_rw_dist=dist.Normal(0, 0.025),
    )

    model1 = RtInfectionsRenewalModel(
        I0_rv=I0,
        gen_int_rv=gen_int,
        latent_infections_rv=latent_infections,
        infection_obs_process_rv=observed_infections,
        Rt_process_rv=rt,
    )

    np.random.seed(2203)
    with npro.handlers.seed(rng_seed=np.random.randint(1, 600)):
        with pytest.raises(ValueError, match="Cannot pass both"):
            model1.sample(
                n_timepoints_to_simulate=30,
                data_observed_infections=jnp.repeat(jnp.nan, 30),
            )


def test_model_basicrenewal_no_obs_model():
    """
    Test the basic semi-deterministic renewal model runs. Semi-deterministic
    from the perspective of the infections. It returns expected, not sampled.
    """

    gen_int = DeterministicPMF(
        jnp.array([0.25, 0.25, 0.25, 0.25]), name="gen_int"
    )

    with pytest.raises(ValueError):
        I0 = DistributionalRV(dist=1, name="I0")

    I0 = InfectionSeedingProcess(
        "I0_seeding",
        DistributionalRV(dist=dist.LogNormal(0, 1), name="I0"),
        SeedInfectionsZeroPad(n_timepoints=gen_int.size()),
    )

    latent_infections = Infections()

    rt = RtRandomWalkProcess(
        Rt0_dist=dist.TruncatedNormal(loc=1.2, scale=0.2, low=0),
        Rt_transform=t.ExpTransform().inv,
        Rt_rw_dist=dist.Normal(0, 0.025),
    )

    model0 = RtInfectionsRenewalModel(
        gen_int_rv=gen_int,
        I0_rv=I0,
        latent_infections_rv=latent_infections,
        Rt_process_rv=rt,
        # Explicitly use None, this should call the NullObservation
        infection_obs_process_rv=None,
    )

    # Sampling and fitting model 0 (with no obs for infections)
    np.random.seed(223)
    with npro.handlers.seed(rng_seed=np.random.randint(1, 600)):
        model0_samp = model0.sample(n_timepoints_to_simulate=30)
    model0_samp.Rt
    model0_samp.latent_infections
    model0_samp.observed_infections

    # Generating
    model0.infection_obs_process_rv = NullObservation()
    np.random.seed(223)
    with npro.handlers.seed(rng_seed=np.random.randint(1, 600)):
        model1_samp = model0.sample(n_timepoints_to_simulate=30)

    np.testing.assert_array_equal(model0_samp.Rt, model1_samp.Rt)
    np.testing.assert_array_equal(
        model0_samp.latent_infections, model1_samp.latent_infections
    )
    np.testing.assert_array_equal(
        model0_samp.observed_infections,
        model1_samp.observed_infections,
    )

    model0.run(
        num_warmup=500,
        num_samples=500,
<<<<<<< HEAD
        observed_infections=model0_samp.latent_infections,
    )  # no rng_key
=======
        rng_key=jax.random.PRNGKey(272),
        data_observed_infections=model0_samp.latent_infections,
    )
>>>>>>> 657a2067

    inf = model0.spread_draws(["latent_infections"])
    inf_mean = (
        inf.group_by("draw")
        .agg(pl.col("latent_infections").mean())
        .sort(pl.col("draw"))
    )

    # For now the assertion is only about the expected number of rows
    # It should be about the MCMC inference.
    assert inf_mean.to_numpy().shape[0] == 500


def test_model_basicrenewal_with_obs_model():
    """
    Test the basic random renewal model runs. Random
    from the perspective of the infections. It returns sampled, not expected.
    """

    gen_int = DeterministicPMF(
        jnp.array([0.25, 0.25, 0.25, 0.25]), name="gen_int"
    )

    I0 = InfectionSeedingProcess(
        "I0_seeding",
        DistributionalRV(dist=dist.LogNormal(0, 1), name="I0"),
        SeedInfectionsZeroPad(n_timepoints=gen_int.size()),
    )

    latent_infections = Infections()

    observed_infections = PoissonObservation()

    rt = RtRandomWalkProcess(
        Rt0_dist=dist.TruncatedNormal(loc=1.2, scale=0.2, low=0),
        Rt_transform=t.ExpTransform().inv,
        Rt_rw_dist=dist.Normal(0, 0.025),
    )

    model1 = RtInfectionsRenewalModel(
        I0_rv=I0,
        gen_int_rv=gen_int,
        latent_infections_rv=latent_infections,
        infection_obs_process_rv=observed_infections,
        Rt_process_rv=rt,
    )

    # Sampling and fitting model 1 (with obs infections)
    np.random.seed(2203)
    with npro.handlers.seed(rng_seed=np.random.randint(1, 600)):
        model1_samp = model1.sample(n_timepoints_to_simulate=30)

    model1.run(
        num_warmup=500,
        num_samples=500,
<<<<<<< HEAD
        rng_key=jax.random.key(22),
        observed_infections=model1_samp.sampled_observed_infections,
=======
        rng_key=jax.random.PRNGKey(22),
        data_observed_infections=model1_samp.observed_infections,
>>>>>>> 657a2067
    )

    inf = model1.spread_draws(["latent_infections"])
    inf_mean = (
        inf.group_by("draw")
        .agg(pl.col("latent_infections").mean())
        .sort(pl.col("draw"))
    )

    # For now the assertion is only about the expected number of rows
    # It should be about the MCMC inference.
    assert inf_mean.to_numpy().shape[0] == 500


@pytest.mark.mpl_image_compare
def test_model_basicrenewal_plot() -> plt.Figure:
    """
    Check that the posterior sample looks the same (reproducibility)

    Returns
    -------
    plt.Figure
        The figure object

    Notes
    -----
    IMPORTANT: If this test fails, it may be that you need
    to regenerate the figures. To do so, you can the test using the following
    command:

      poetry run pytest --mpl-generate-path=src/test/baseline

    This will skip validating the figure and save the new figure in the
    `src/test/baseline` folder.
    """
    gen_int = DeterministicPMF(
        jnp.array([0.25, 0.25, 0.25, 0.25]), name="gen_int"
    )

    I0 = InfectionSeedingProcess(
        "I0_seeding",
        DistributionalRV(dist=dist.LogNormal(0, 1), name="I0"),
        SeedInfectionsZeroPad(n_timepoints=gen_int.size()),
    )

    latent_infections = Infections()

    observed_infections = PoissonObservation()

    rt = RtRandomWalkProcess(
        Rt0_dist=dist.TruncatedNormal(loc=1.2, scale=0.2, low=0),
        Rt_transform=t.ExpTransform().inv,
        Rt_rw_dist=dist.Normal(0, 0.025),
    )

    model1 = RtInfectionsRenewalModel(
        I0_rv=I0,
        gen_int_rv=gen_int,
        latent_infections_rv=latent_infections,
        infection_obs_process_rv=observed_infections,
        Rt_process_rv=rt,
    )

    # Sampling and fitting model 1 (with obs infections)
    np.random.seed(2203)
    with npro.handlers.seed(rng_seed=np.random.randint(1, 600)):
        model1_samp = model1.sample(n_timepoints_to_simulate=30)

    model1.run(
        num_warmup=500,
        num_samples=500,
<<<<<<< HEAD
        rng_key=jax.random.key(22),
        observed_infections=model1_samp.sampled_observed_infections,
=======
        rng_key=jax.random.PRNGKey(22),
        data_observed_infections=model1_samp.observed_infections,
>>>>>>> 657a2067
    )

    return model1.plot_posterior(
        var="latent_infections",
        obs_signal=model1_samp.observed_infections,
    )


def test_model_basicrenewal_padding() -> None:  # numpydoc ignore=GL08
    gen_int = DeterministicPMF(
        jnp.array([0.25, 0.25, 0.25, 0.25]), name="gen_int"
    )

    I0 = InfectionSeedingProcess(
        "I0_seeding",
        DistributionalRV(dist=dist.LogNormal(0, 1), name="I0"),
        SeedInfectionsZeroPad(n_timepoints=gen_int.size()),
    )

    latent_infections = Infections()

    observed_infections = PoissonObservation()

    rt = RtRandomWalkProcess(
        Rt0_dist=dist.TruncatedNormal(loc=1.2, scale=0.2, low=0),
        Rt_transform=t.ExpTransform().inv,
        Rt_rw_dist=dist.Normal(0, 0.025),
    )

    model1 = RtInfectionsRenewalModel(
        I0_rv=I0,
        gen_int_rv=gen_int,
        latent_infections_rv=latent_infections,
        infection_obs_process_rv=observed_infections,
        Rt_process_rv=rt,
    )

    # Sampling and fitting model 1 (with obs infections)
    np.random.seed(2203)
    with npro.handlers.seed(rng_seed=np.random.randint(1, 600)):
        model1_samp = model1.sample(n_timepoints_to_simulate=30)

    new_obs = jnp.hstack(
        [jnp.repeat(jnp.nan, 5), model1_samp.observed_infections[5:]],
    )

    model1.run(
        num_warmup=500,
        num_samples=500,
<<<<<<< HEAD
        rng_key=jax.random.key(22),
        observed_infections=new_obs,
=======
        rng_key=jax.random.PRNGKey(22),
        data_observed_infections=new_obs,
>>>>>>> 657a2067
        padding=5,
    )

    inf = model1.spread_draws(["latent_infections"])

    inf_mean = (
        inf.group_by("draw")
        .agg(pl.col("latent_infections").mean())
        .sort(pl.col("draw"))
    )

    # For now the assertion is only about the expected number of rows
    # It should be about the MCMC inference.
    assert inf_mean.to_numpy().shape[0] == 500<|MERGE_RESOLUTION|>--- conflicted
+++ resolved
@@ -159,14 +159,9 @@
     model0.run(
         num_warmup=500,
         num_samples=500,
-<<<<<<< HEAD
-        observed_infections=model0_samp.latent_infections,
-    )  # no rng_key
-=======
         rng_key=jax.random.PRNGKey(272),
         data_observed_infections=model0_samp.latent_infections,
     )
->>>>>>> 657a2067
 
     inf = model0.spread_draws(["latent_infections"])
     inf_mean = (
@@ -222,13 +217,8 @@
     model1.run(
         num_warmup=500,
         num_samples=500,
-<<<<<<< HEAD
         rng_key=jax.random.key(22),
         observed_infections=model1_samp.sampled_observed_infections,
-=======
-        rng_key=jax.random.PRNGKey(22),
-        data_observed_infections=model1_samp.observed_infections,
->>>>>>> 657a2067
     )
 
     inf = model1.spread_draws(["latent_infections"])
@@ -300,13 +290,8 @@
     model1.run(
         num_warmup=500,
         num_samples=500,
-<<<<<<< HEAD
-        rng_key=jax.random.key(22),
-        observed_infections=model1_samp.sampled_observed_infections,
-=======
         rng_key=jax.random.PRNGKey(22),
         data_observed_infections=model1_samp.observed_infections,
->>>>>>> 657a2067
     )
 
     return model1.plot_posterior(
@@ -356,13 +341,8 @@
     model1.run(
         num_warmup=500,
         num_samples=500,
-<<<<<<< HEAD
-        rng_key=jax.random.key(22),
-        observed_infections=new_obs,
-=======
         rng_key=jax.random.PRNGKey(22),
         data_observed_infections=new_obs,
->>>>>>> 657a2067
         padding=5,
     )
 
