# -*- coding: utf-8 -*-
# numpydoc ignore=GL08

import numpy as np
import numpy.testing as testing
import numpyro as npro
from jax.typing import ArrayLike
from pyrenew.deterministic import DeterministicVariable
from pyrenew.observation import NegativeBinomialObservation


def test_negativebinom_deterministic_obs():
    """
    Check that a deterministic NegativeBinomialObservation can sample
    """

    negb = NegativeBinomialObservation(
        "negbinom_rv",
        concentration_rv=DeterministicVariable(10, name="concentration"),
    )

    np.random.seed(223)
    rates = np.random.randint(1, 5, size=10)
    with npro.handlers.seed(rng_seed=np.random.randint(1, 600)):
<<<<<<< HEAD
        sim_pois1, *_ = negb(mu=rates, obs=rates)
        sim_pois2, *_ = negb(mu=rates, obs=rates)

    testing.assert_array_equal(
        sim_pois1.array,
        sim_pois2.array,
=======
        sim_nb1 = negb(mu=rates, obs=rates)
        sim_nb2 = negb(mu=rates, obs=rates)

    assert isinstance(sim_nb1, tuple)
    assert isinstance(sim_nb2, tuple)
    assert isinstance(sim_nb1[0], ArrayLike)
    assert isinstance(sim_nb2[0], ArrayLike)

    testing.assert_array_equal(
        sim_nb1[0],
        sim_nb2[0],
>>>>>>> c66377a6
    )


def test_negativebinom_random_obs():
    """
    Check that a random NegativeBinomialObservation can sample
    """

    negb = NegativeBinomialObservation(
        "negbinom_rv",
        concentration_rv=DeterministicVariable(10, "concentration"),
    )

    np.random.seed(223)
    rates = np.repeat(5, 20000)
    with npro.handlers.seed(rng_seed=np.random.randint(1, 600)):
<<<<<<< HEAD
        sim_pois1, *_ = negb(mu=rates)
        sim_pois2, *_ = negb(mu=rates)

    testing.assert_array_almost_equal(
        np.mean(sim_pois1.array),
        np.mean(sim_pois2.array),
=======
        sim_nb1 = negb(mu=rates)
        sim_nb2 = negb(mu=rates)
    assert isinstance(sim_nb1, tuple)
    assert isinstance(sim_nb2, tuple)
    assert isinstance(sim_nb1[0], ArrayLike)
    assert isinstance(sim_nb2[0], ArrayLike)

    testing.assert_array_almost_equal(
        np.mean(sim_nb1[0]),
        np.mean(sim_nb2[0]),
>>>>>>> c66377a6
        decimal=1,
    )<|MERGE_RESOLUTION|>--- conflicted
+++ resolved
@@ -22,26 +22,17 @@
     np.random.seed(223)
     rates = np.random.randint(1, 5, size=10)
     with npro.handlers.seed(rng_seed=np.random.randint(1, 600)):
-<<<<<<< HEAD
-        sim_pois1, *_ = negb(mu=rates, obs=rates)
-        sim_pois2, *_ = negb(mu=rates, obs=rates)
-
-    testing.assert_array_equal(
-        sim_pois1.array,
-        sim_pois2.array,
-=======
         sim_nb1 = negb(mu=rates, obs=rates)
         sim_nb2 = negb(mu=rates, obs=rates)
 
     assert isinstance(sim_nb1, tuple)
     assert isinstance(sim_nb2, tuple)
-    assert isinstance(sim_nb1[0], ArrayLike)
-    assert isinstance(sim_nb2[0], ArrayLike)
+    assert isinstance(sim_nb1[0].array, ArrayLike)
+    assert isinstance(sim_nb2[0].array, ArrayLike)
 
     testing.assert_array_equal(
-        sim_nb1[0],
-        sim_nb2[0],
->>>>>>> c66377a6
+        sim_nb1[0].array,
+        sim_nb2[0].array,
     )
 
 
@@ -58,24 +49,15 @@
     np.random.seed(223)
     rates = np.repeat(5, 20000)
     with npro.handlers.seed(rng_seed=np.random.randint(1, 600)):
-<<<<<<< HEAD
-        sim_pois1, *_ = negb(mu=rates)
-        sim_pois2, *_ = negb(mu=rates)
-
-    testing.assert_array_almost_equal(
-        np.mean(sim_pois1.array),
-        np.mean(sim_pois2.array),
-=======
         sim_nb1 = negb(mu=rates)
         sim_nb2 = negb(mu=rates)
     assert isinstance(sim_nb1, tuple)
     assert isinstance(sim_nb2, tuple)
-    assert isinstance(sim_nb1[0], ArrayLike)
-    assert isinstance(sim_nb2[0], ArrayLike)
+    assert isinstance(sim_nb1[0].array, ArrayLike)
+    assert isinstance(sim_nb2[0].array, ArrayLike)
 
     testing.assert_array_almost_equal(
-        np.mean(sim_nb1[0]),
-        np.mean(sim_nb2[0]),
->>>>>>> c66377a6
+        np.mean(sim_nb1[0].array),
+        np.mean(sim_nb2[0].array),
         decimal=1,
     )