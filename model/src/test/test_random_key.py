# -*- coding: utf-8 -*-

"""
Ensures that models created with the same or
with different random keys behave appropriately.
"""

import jax.numpy as jnp
import jax.random as jr
import numpy as np
import numpyro
import numpyro.distributions as dist
import pyrenew.transformation as t
from numpy.testing import assert_array_equal, assert_raises
from pyrenew.deterministic import DeterministicPMF
from pyrenew.latent import (
    InfectionInitializationProcess,
    Infections,
    InitializeInfectionsZeroPad,
)
from pyrenew.metaclass import DistributionalRV, TransformedRandomVariable
from pyrenew.model import RtInfectionsRenewalModel
from pyrenew.observation import PoissonObservation
from pyrenew.process import SimpleRandomWalkProcess


def create_test_model():  # numpydoc ignore=GL08
    pmf_array = jnp.array([0.25, 0.25, 0.25, 0.25])
    gen_int = DeterministicPMF(pmf_array, name="gen_int")
    I0 = InfectionInitializationProcess(
        "I0_initialization",
        DistributionalRV(dist=dist.LogNormal(0, 1), name="I0"),
        InitializeInfectionsZeroPad(n_timepoints=gen_int.size()),
        t_unit=1,
    )
    latent_infections = Infections()
    observed_infections = PoissonObservation("poisson_rv")
    rt = TransformedRandomVariable(
        "Rt_rv",
        base_rv=SimpleRandomWalkProcess(
            name="log_rt",
            step_rv=DistributionalRV(dist.Normal(0, 0.025), "rw_step_rv"),
            init_rv=DistributionalRV(dist.Normal(0, 0.2), "init_log_Rt_rv"),
        ),
        transforms=t.ExpTransform(),
    )
    model = RtInfectionsRenewalModel(
        I0_rv=I0,
        gen_int_rv=gen_int,
        latent_infections_rv=latent_infections,
        infection_obs_process_rv=observed_infections,
        Rt_process_rv=rt,
    )
    return model


def run_test_model(
    test_model, observed_infections, rng_key
):  # numpydoc ignore=GL08
    test_model.run(
        num_warmup=50,
        num_samples=50,
        data_observed_infections=observed_infections,
        rng_key=rng_key,
        mcmc_args=dict(progress_bar=True),
    )


def prior_predictive_test_model(
    test_model, n_datapoints, rng_key
):  # numpydoc ignore=GL08
    prior_predictive_samples = test_model.prior_predictive(
        rng_key=rng_key,
        numpyro_predictive_args={"num_samples": 20},
        n_datapoints=n_datapoints,
    )
    return prior_predictive_samples


def posterior_predictive_test_model(
    test_model, n_datapoints, rng_key
):  # numpydoc ignore=GL08
    posterior_predictive_samples = test_model.posterior_predictive(
        rng_key=rng_key, n_datapoints=n_datapoints
    )
    return posterior_predictive_samples


def test_rng_keys_produce_correct_samples():
    """
    Tests that the random keys specified for
    MCMC sampling produce appropriate
    output if left to None or specified directly.
    """

    # set up singular epidemiological process

    # set up base models for testing
    models = [create_test_model() for _ in range(5)]
    n_datapoints = [30] * len(models)
    n_timepoints_posterior_predictive = [
        x + models[0].gen_int_rv.size() for x in n_datapoints
    ]
    # sample only a single model and use that model's samples
    # as the observed_infections for the rest of the models
    with numpyro.handlers.seed(rng_seed=np.random.randint(1, 600)):
<<<<<<< HEAD
        model_sample = models[0].sample(
            n_timepoints_to_simulate=n_timepoints_to_simulate[0]
        )
    obs_infections = [model_sample.observed_infections.value] * len(models)
=======
        model_sample = models[0].sample(n_datapoints=n_datapoints[0])
    obs_infections = [model_sample.observed_infections] * len(models)
>>>>>>> e4295812
    rng_keys = [jr.key(54), jr.key(54), None, None, jr.key(74)]

    # run test models with the different keys

    for elt in list(zip(models, obs_infections, rng_keys)):
        run_test_model(*elt)

    prior_predictive_list = [
        prior_predictive_test_model(*elt)
        for elt in list(zip(models, n_datapoints, rng_keys))
    ]

    posterior_predictive_list = [
        posterior_predictive_test_model(*elt)
        for elt in list(
            zip(models, n_timepoints_posterior_predictive, rng_keys)
        )
    ]
    # using same rng_key should get same run samples
    assert_array_equal(
        models[0].mcmc.get_samples()["Rt"][0],
        models[1].mcmc.get_samples()["Rt"][0],
    )

    assert_array_equal(
        prior_predictive_list[0]["Rt"][0],
        prior_predictive_list[1]["Rt"][0],
    )

    assert_array_equal(
        posterior_predictive_list[0]["Rt"][0],
        posterior_predictive_list[1]["Rt"][0],
    )

    # using None for rng_key should get different run samples
    assert_raises(  # negate assert_array_equal
        AssertionError,
        assert_array_equal,
        models[2].mcmc.get_samples()["Rt"][0],
        models[3].mcmc.get_samples()["Rt"][0],
    )

    assert_raises(
        AssertionError,
        assert_array_equal,
        prior_predictive_list[2]["Rt"][0],
        prior_predictive_list[3]["Rt"][0],
    )

    assert_raises(
        AssertionError,
        assert_array_equal,
        posterior_predictive_list[2]["Rt"][0],
        posterior_predictive_list[3]["Rt"][0],
    )

    # using None vs preselected rng_key should get different samples
    assert_raises(
        AssertionError,
        assert_array_equal,
        models[0].mcmc.get_samples()["Rt"][0],
        models[2].mcmc.get_samples()["Rt"][0],
    )

    assert_raises(
        AssertionError,
        assert_array_equal,
        prior_predictive_list[0]["Rt"][0],
        prior_predictive_list[2]["Rt"][0],
    )

    assert_raises(
        AssertionError,
        assert_array_equal,
        posterior_predictive_list[0]["Rt"][0],
        posterior_predictive_list[2]["Rt"][0],
    )

    # using two different non-None rng keys should get different samples
    assert_raises(
        AssertionError,
        assert_array_equal,
        models[1].mcmc.get_samples()["Rt"][0],
        models[4].mcmc.get_samples()["Rt"][0],
    )

    assert_raises(
        AssertionError,
        assert_array_equal,
        prior_predictive_list[1]["Rt"][0],
        prior_predictive_list[4]["Rt"][0],
    )

    assert_raises(
        AssertionError,
        assert_array_equal,
        posterior_predictive_list[1]["Rt"][0],
        posterior_predictive_list[4]["Rt"][0],
    )<|MERGE_RESOLUTION|>--- conflicted
+++ resolved
@@ -104,15 +104,8 @@
     # sample only a single model and use that model's samples
     # as the observed_infections for the rest of the models
     with numpyro.handlers.seed(rng_seed=np.random.randint(1, 600)):
-<<<<<<< HEAD
-        model_sample = models[0].sample(
-            n_timepoints_to_simulate=n_timepoints_to_simulate[0]
-        )
+        model_sample = models[0].sample(n_datapoints=n_datapoints[0])
     obs_infections = [model_sample.observed_infections.value] * len(models)
-=======
-        model_sample = models[0].sample(n_datapoints=n_datapoints[0])
-    obs_infections = [model_sample.observed_infections] * len(models)
->>>>>>> e4295812
     rng_keys = [jr.key(54), jr.key(54), None, None, jr.key(74)]
 
     # run test models with the different keys
