--- conflicted
+++ resolved
@@ -7,7 +7,6 @@
 import numpy.testing as testing
 import numpyro
 import numpyro.distributions as dist
-<<<<<<< HEAD
 from pyrenew import transformation as t
 from pyrenew.deterministic import DeterministicPMF, DeterministicVariable
 from pyrenew.latent import HospitalAdmissions, Infections
@@ -17,11 +16,6 @@
     TransformedRandomVariable,
 )
 from pyrenew.process import SimpleRandomWalkProcess
-=======
-from pyrenew.deterministic import DeterministicPMF
-from pyrenew.latent import HospitalAdmissions, Infections
-from pyrenew.metaclass import DistributionalRV
->>>>>>> 0fc0c8de
 
 
 def test_admissions_sample():
