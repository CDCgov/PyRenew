--- conflicted
+++ resolved
@@ -65,13 +65,9 @@
     rtwd = RtWeeklyDiffProcess(**params)
 
     np.random.seed(223)
-<<<<<<< HEAD
-    with npro.handlers.seed(rng_seed=np.random.randint(1, 600)):
+
+    with numpyro.handlers.seed(rng_seed=np.random.randint(1, 600)):
         rt = rtwd(duration=duration).rt.value
-=======
-    with numpyro.handlers.seed(rng_seed=np.random.randint(1, 600)):
-        rt = rtwd(duration=duration).rt
->>>>>>> df32c451
 
     # Checking that the shape of the sampled Rt is correct
     assert rt.shape == (duration,)
@@ -85,13 +81,9 @@
     np.random.seed(223)
     params["offset"] = 5
     rtwd = RtWeeklyDiffProcess(**params)
-<<<<<<< HEAD
-    with npro.handlers.seed(rng_seed=np.random.randint(1, 600)):
+
+    with numpyro.handlers.seed(rng_seed=np.random.randint(1, 600)):
         rt2 = rtwd(duration=duration).rt.value
-=======
-    with numpyro.handlers.seed(rng_seed=np.random.randint(1, 600)):
-        rt2 = rtwd(duration=duration).rt
->>>>>>> df32c451
 
     # Checking that the shape of the sampled Rt is correct
     assert rt2.shape == (duration,)
@@ -123,13 +115,9 @@
 
     np.random.seed(223)
     duration = 1000
-<<<<<<< HEAD
-    with npro.handlers.seed(rng_seed=np.random.randint(1, 600)):
+
+    with numpyro.handlers.seed(rng_seed=np.random.randint(1, 600)):
         rt = rtwd(duration=duration).rt.value
-=======
-    with numpyro.handlers.seed(rng_seed=np.random.randint(1, 600)):
-        rt = rtwd(duration=duration).rt
->>>>>>> df32c451
 
     # Checking that the shape of the sampled Rt is correct
     assert rt.shape == (duration,)
@@ -199,13 +187,9 @@
     rtwd = RtWeeklyDiffProcess(**params)
 
     np.random.seed(223)
-<<<<<<< HEAD
-    with npro.handlers.seed(rng_seed=np.random.randint(1, 600)):
+
+    with numpyro.handlers.seed(rng_seed=np.random.randint(1, 600)):
         rt = rtwd(duration=6).rt.value
-=======
-    with numpyro.handlers.seed(rng_seed=np.random.randint(1, 600)):
-        rt = rtwd(duration=6).rt
->>>>>>> df32c451
 
     # Checking that the shape of the sampled Rt is correct
     assert rt.shape == (6,)
