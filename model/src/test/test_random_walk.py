--- conflicted
+++ resolved
@@ -20,23 +20,11 @@
     )
     init_rv_fixed = DeterministicVariable(name="init_rv_fixed", value=50.0)
 
-<<<<<<< HEAD
+
     rw = RandomWalk(
         "rw",
         DistributionalRV(name="rw_step_rv", distribution=dist.Normal(0, 0.27)),
-=======
-    step_rv = DistributionalRV(
-        name="rw_step",
-        distribution=dist.Normal(0, 1),
-    )
 
-    rw_init_rand = SimpleRandomWalkProcess(
-        "rw_rand_init", step_rv=step_rv, init_rv=init_rv_rand
-    )
-
-    rw_init_fixed = SimpleRandomWalkProcess(
-        "rw_fixed_init", step_rv=step_rv, init_rv=init_rv_fixed
->>>>>>> 9a595b2e
     )
 
     with numpyro.handlers.seed(rng_seed=62):
@@ -66,17 +54,7 @@
         rw_init_val = jnp.array([532.0])
         rw_normal = RandomWalk(
             name="rw_normal_test",
-<<<<<<< HEAD
             step_distribution=dist.Normal(loc=step_mean, scale=step_sd),
-=======
-            step_rv=DistributionalRV(
-                name="rw_normal_dist",
-                distribution=dist.Normal(loc=step_mean, scale=step_sd),
-            ),
-            init_rv=DeterministicVariable(
-                name="init_rv_fixed", value=rw_init_val
-            ),
->>>>>>> 9a595b2e
         )
 
         with numpyro.handlers.seed(rng_seed=62):
