# numpydoc ignore=GL08

import jax.numpy as jnp
import numpyro
import numpyro.distributions as dist
from numpy.testing import assert_almost_equal
from pyrenew.deterministic import DeterministicVariable
from pyrenew.metaclass import DistributionalRV
from pyrenew.process import SimpleRandomWalkProcess


def test_rw_can_be_sampled():
    """
    Check that a simple random walk
    can be initialized and sampled from
    """
    init_rv_rand = DistributionalRV(
        name="init_rv_rand",
        dist=dist.Normal(1, 0.5),
    )
    init_rv_fixed = DeterministicVariable(name="init_rv_fixed", value=50.0)

    step_rv = DistributionalRV(
        name="rw_step",
        dist=dist.Normal(0, 1),
    )

    rw_init_rand = SimpleRandomWalkProcess(
        "rw_rand_init", step_rv=step_rv, init_rv=init_rv_rand
    )

    rw_init_fixed = SimpleRandomWalkProcess(
        "rw_fixed_init", step_rv=step_rv, init_rv=init_rv_fixed
    )

    with numpyro.handlers.seed(rng_seed=62):
        # can sample with a fixed init
        # and with a random init
        ans_rand = rw_init_rand(n_steps=3532)
        ans_fixed = rw_init_fixed(n_steps=5023)

    # check that the samples are of the right shape
    assert ans_rand[0].value.shape == (3532,)
    assert ans_fixed[0].value.shape == (5023,)

    # check that fixing inits works
<<<<<<< HEAD
    assert_almost_equal(ans_fixed[0].value[0], init_rv_fixed.vars)
    assert ans_rand[0].value[0] != init_rv_fixed.vars
=======
    assert_almost_equal(ans_fixed[0][0], init_rv_fixed.value)
    assert ans_rand[0][0] != init_rv_fixed.value
>>>>>>> 7fd138d0


def test_rw_samples_correctly_distributed():
    """
    Check that a simple random walk has steps
    distributed according to the target distribution
    """

    n_samples = 10000
    for step_mean, step_sd in zip(
        [0, 2.253, -3.2521, 1052, 1e-6], [1, 0.025, 3, 1, 0.02]
    ):
        rw_init_val = 532.0
        rw_normal = SimpleRandomWalkProcess(
            name="rw_normal_test",
            step_rv=DistributionalRV(
                name="rw_normal_dist",
                dist=dist.Normal(loc=step_mean, scale=step_sd),
            ),
            init_rv=DeterministicVariable(
                name="init_rv_fixed", value=rw_init_val
            ),
        )

        with numpyro.handlers.seed(rng_seed=62):
            samples, *_ = rw_normal(n_steps=n_samples)
            samples = samples.value

            # Checking the shape
            assert samples.shape == (n_samples,)

            # diffs should not be greater than
            # 5 sigma
            diffs = jnp.diff(samples)
            assert jnp.all(jnp.abs(diffs - step_mean) < 5 * step_sd)

            # sample mean of diffs should be
            # approximately equal to the
            # step mean, according to
            # the Law of Large Numbers
            deviation_threshold = 4 * jnp.sqrt((step_sd**2) / n_samples)
            assert jnp.abs(jnp.mean(diffs) - step_mean) < deviation_threshold

            # sample sd of diffs
            # should be approximately equal
            # to the step sd
            assert jnp.abs(jnp.log(jnp.std(diffs) / step_sd)) < jnp.log(1.1)

            # first value should be the init value
            assert_almost_equal(samples[0], rw_init_val)<|MERGE_RESOLUTION|>--- conflicted
+++ resolved
@@ -44,13 +44,8 @@
     assert ans_fixed[0].value.shape == (5023,)
 
     # check that fixing inits works
-<<<<<<< HEAD
-    assert_almost_equal(ans_fixed[0].value[0], init_rv_fixed.vars)
-    assert ans_rand[0].value[0] != init_rv_fixed.vars
-=======
-    assert_almost_equal(ans_fixed[0][0], init_rv_fixed.value)
-    assert ans_rand[0][0] != init_rv_fixed.value
->>>>>>> 7fd138d0
+    assert_almost_equal(ans_fixed[0].value[0], init_rv_fixed.value)
+    assert ans_rand[0].value[0] != init_rv_fixed.value
 
 
 def test_rw_samples_correctly_distributed():
