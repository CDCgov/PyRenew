--- conflicted
+++ resolved
@@ -33,20 +33,13 @@
         ans_rand = rw_init_rand(n_steps=3532)
         ans_fixed = rw_init_fixed(n_steps=5023)
 
-<<<<<<< HEAD
-        # check that the samples are of the right shape
-        assert ans0[0].value.shape == (3532,)
-        assert ans1[0].value.shape == (5023,)
-=======
     # check that the samples are of the right shape
-    assert ans_rand[0].shape == (3532,)
-    assert ans_fixed[0].shape == (5023,)
+    assert ans_rand[0].value.shape == (3532,)
+    assert ans_fixed[0].value.shape == (5023,)
 
     # check that fixing inits works
-    assert_almost_equal(ans_fixed[0][0], init_rv_fixed.vars)
-    assert ans_rand[0][0] != init_rv_fixed.vars
->>>>>>> 9607ea8d
-
+    assert_almost_equal(ans_fixed[0].value[0], init_rv_fixed.vars)
+    assert ans_rand[0].value[0] != init_rv_fixed.vars
 
 def test_rw_samples_correctly_distributed():
     """
@@ -69,12 +62,8 @@
         )
 
         with numpyro.handlers.seed(rng_seed=62):
-<<<<<<< HEAD
-            samples, *_ = rw_normal(n_timepoints=n_samples, init=rw_init)
+            samples, *_ = rw_normal(n_steps=n_samples)
             samples = samples.value
-=======
-            samples, *_ = rw_normal(n_steps=n_samples)
->>>>>>> 9607ea8d
 
             # Checking the shape
             assert samples.shape == (n_samples,)
