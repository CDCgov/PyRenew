# -*- coding: utf-8 -*-
# numpydoc ignore=GL08

import jax.numpy as jnp
import numpy as np
import numpy.testing as testing
import numpyro
from pyrenew.observation import PoissonObservation


def test_poisson_obs():
    """
    Check that an PoissonObservation can sample.
    """

    pois = PoissonObservation("rv")

    rates = np.random.randint(1, 5, size=10)
    with numpyro.handlers.seed(rng_seed=223):
        sim_pois, *_ = pois(mu=rates)

<<<<<<< HEAD
    testing.assert_array_equal(sim_pois, jnp.ceil(sim_pois))


def test_poisson_obs_eps():
    """
    Check that `eps` default for PoissonObservation does not
    fail when `eps = 0` does.
    """

    pois_eps_default = PoissonObservation(name="rv", eps=jnp.finfo(float).eps)
    pois_eps_zero = PoissonObservation(name="rv", eps=0.0)

    rates = np.random.randint(1, 5, size=10)

    # eps = jnp.finfo(float).eps does not fail
    with numpyro.handlers.seed(rng_seed=223):
        sim_pois_eps_default, *_ = pois_eps_default(mu=rates)
    testing.assert_array_equal(
        sim_pois_eps_default, jnp.ceil(sim_pois_eps_default)
    )

    # esp = 0.0 fails?
    # with pytest.raises(AssertionError):
    with numpyro.handlers.seed(rng_seed=223):
        sim_pois_eps_zero, *_ = pois_eps_zero(mu=rates)
    testing.assert_array_equal(sim_pois_eps_zero, jnp.ceil(sim_pois_eps_zero))
=======
    testing.assert_array_equal(sim_pois.value, jnp.ceil(sim_pois.value))
>>>>>>> 2c129f1f
<|MERGE_RESOLUTION|>--- conflicted
+++ resolved
@@ -19,33 +19,4 @@
     with numpyro.handlers.seed(rng_seed=223):
         sim_pois, *_ = pois(mu=rates)
 
-<<<<<<< HEAD
-    testing.assert_array_equal(sim_pois, jnp.ceil(sim_pois))
-
-
-def test_poisson_obs_eps():
-    """
-    Check that `eps` default for PoissonObservation does not
-    fail when `eps = 0` does.
-    """
-
-    pois_eps_default = PoissonObservation(name="rv", eps=jnp.finfo(float).eps)
-    pois_eps_zero = PoissonObservation(name="rv", eps=0.0)
-
-    rates = np.random.randint(1, 5, size=10)
-
-    # eps = jnp.finfo(float).eps does not fail
-    with numpyro.handlers.seed(rng_seed=223):
-        sim_pois_eps_default, *_ = pois_eps_default(mu=rates)
-    testing.assert_array_equal(
-        sim_pois_eps_default, jnp.ceil(sim_pois_eps_default)
-    )
-
-    # esp = 0.0 fails?
-    # with pytest.raises(AssertionError):
-    with numpyro.handlers.seed(rng_seed=223):
-        sim_pois_eps_zero, *_ = pois_eps_zero(mu=rates)
-    testing.assert_array_equal(sim_pois_eps_zero, jnp.ceil(sim_pois_eps_zero))
-=======
-    testing.assert_array_equal(sim_pois.value, jnp.ceil(sim_pois.value))
->>>>>>> 2c129f1f
+    testing.assert_array_equal(sim_pois.value, jnp.ceil(sim_pois.value))