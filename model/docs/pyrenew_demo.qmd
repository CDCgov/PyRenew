---
title: Pyrenew demo
format: gfm
engine: jupyter
---

This demo simulates some basic renewal process data and then fits to it using `pyrenew`.

Assuming you've already installed Python and pip, you’ll need to first install `pyrenew`:

<<<<<<< HEAD
```{python}
=======
```python
>>>>>>> 59f5625e
pip install pyrenew
```

You’ll also need working
installations of `matplotlib`, `numpy`, `jax`, `numpyro`, and `polars`:

<<<<<<< HEAD
```{python}
=======
```python
>>>>>>> 59f5625e
pip install matplotlib numpy jax numpyro polars
```

To begin, run the following import section to call external modules and functions necessary to run the `pyrenew` demo. The `import` statement imports the module and the `as` statement renames the module for use within this script. The `from` statement imports a specific function from a module (named after the `.`) within a package (named before the `.`).

```{python}
#| output: false
#| label: loading-pkgs
#| warning: false
import matplotlib as mpl
import matplotlib.pyplot as plt
import jax
import jax.numpy as jnp
import numpy as np
from numpyro.handlers import seed
import numpyro.distributions as dist
```

```{python}
from pyrenew.process import SimpleRandomWalkProcess
```

To understand the simple random walk process underlying the sampling within the renewal process model, we first examine a single random walk path. Using the `sample` method from an instance of the `SimpleRandomWalkProcess` class, we first create an instance of the `SimpleRandomWalkProcess` class with a normal distribution of mean = 0 and standard deviation = 0.0001 as its input. Next, the `with` statement sets the seed for the random number generator for the duration of the block that follows. Inside the `with` block, the `q_samp = q.sample(duration=100)` generates the sample instance over a duration of 100 time units. Finally, this single random walk process is visualized using `matplot.pyplot` to plot the exponential of the sample instance.

```{python}
#| label: fig-randwalk
#| fig-cap: Random walk example
np.random.seed(3312)
q = SimpleRandomWalkProcess(dist.Normal(0, 0.001))
with seed(rng_seed=np.random.randint(0,1000)):
    q_samp = q.sample(duration=100)

plt.plot(np.exp(q_samp[0]))
```

Next, import several additional functions from the `latent` module of the `pyrenew` package to model infections, hospital admissions, initial infections, and hospitalization rate due to infection.

```{python}
from pyrenew.latent import (
    Infections, HospitalAdmissions, Infections0, InfectHospRate,
)
```

Additionally, import several classes from Pyrenew, including a Poisson observation process, determininstic PMF and variable classes, the Pyrenew hospitalization model, and a renewal modle (Rt) random walk process:

```{python}
from pyrenew.observation import PoissonObservation
from pyrenew.deterministic import DeterministicPMF, DeterministicVariable
from pyrenew.model import HospitalizationsModel
from pyrenew.process import RtRandomWalkProcess
```

To initialize the model, we first define initial conditions, including:

1) deterministic generation time, defined as an instance of the `DeterministicPMF` class, which gives the probability of each possible outcome for a discrete random variable given as a JAX NumPy array of four possible outcomes
<<<<<<< HEAD

2) initial infections at the start of simulation as a log-normal distribution with mean = 0 and standard deviation = 1

=======

2) initial infections at the start of simulation as a log-normal distribution with mean = 0 and standard deviation = 1

>>>>>>> 59f5625e
3) latent infections as an instance of the `Infections` class with default settings

4) latent hospitalization process, modeled by first defining the time interval from infections to hospitalizations as a `DeterministicPMF` input with 18 possible outcomes and corresponding probabilities given by the values in the array. The `HospitalAdmissions` function then takes in this defined time interval, as well as defining the rate at which infections are admitted to the hospital due to infection, modeled as a log-normal distribution with mean = `jnp.log(0.05)` and standard deviation = 0.05.

5) hospitalization observation process, modeled with a  Poisson distribution

6) an Rt random walk process with default settings

```{python}
# Initializing model components:

# 1) A deterministic generation time
<<<<<<< HEAD
gen_int = DeterministicPMF(
    (jnp.array([0.25, 0.25, 0.25, 0.25]),),
    )
=======
gen_int = DeterministicPMF(jnp.array([0.25, 0.25, 0.25, 0.25]))
>>>>>>> 59f5625e

# 2) Initial infections
I0 = Infections0(I0_dist=dist.LogNormal(0, 1))

# 3) The latent infections process
latent_infections = Infections()

# 4) The latent hospitalization process:

# First, define a deterministic infection to hosp pmf
inf_hosp_int = DeterministicPMF(
    jnp.array([0, 0, 0,0,0,0,0,0,0,0,0,0,0, 0.25, 0.5, 0.1, 0.1, 0.05]),
    )

latent_hospitalizations = HospitalAdmissions(
    infection_to_admission_interval=inf_hosp_int,
    infect_hosp_rate_dist = InfectHospRate(
            dist=dist.LogNormal(jnp.log(0.05), 0.05),
            ),
    )

# 5) An observation process for the hospitalizations
<<<<<<< HEAD
observed_hospitalizations = PoissonObservation()
=======
obs_process = PoissonObservation()
>>>>>>> 59f5625e

# 6) A random walk process (it could be deterministic using
# pyrenew.process.DeterministicProcess())
Rt_process = RtRandomWalkProcess()
```

The `HospitalizationsModel` is then initialized using the initial conditions just defined:

```{python}
# Initializing the model
hospmodel = HospitalizationsModel(
    gen_int=gen_int,
    I0=I0,
    latent_hospitalizations=latent_hospitalizations,
    observation_process=obs_process,
    latent_infections=latent_infections,
    Rt_process=Rt_process
    )
```

Next, we sample from the `hospmodel` for 30 time steps and view the output of a single run:

```{python}
with seed(rng_seed=np.random.randint(1, 60)):
    x = hospmodel.sample(n_timepoints=30)
x
```

Visualizations of the single model output show (top) infections over the 30 time steps, (middle) hospitalizations over the 30 time steps, and (bottom)

```{python}
#| label: fig-hosp
#| fig-cap: Infections
fig, ax = plt.subplots(nrows=3, sharex=True)
ax[0].plot(x.latent_infections)
ax[0].set_ylim([1/5, 5])
ax[1].plot(x.latent_admissions)
ax[2].plot(x.sampled_admissions, 'o')
for axis in ax[:-1]:
    axis.set_yscale("log")
```

<<<<<<< HEAD
To fit the `hospmodel` to the simulated data, we call `hospmodel.run()`, an MCMC algorithm, with the arguments generated in `hospmodel` object, using 1000 warmup stepts and 1000 samples to draw from the posterior distribution of the model parameters. The model is run for `len(x.sampled)-1` time steps with the seed set by `jax.random.PRNGKey()`
=======
To fit the `hospmodel` to the simulated data, we call `hospmodel.run()`, an MCMC algorithm, with the arguments generated in `hospmodel` object, using 1000 warmup stepts and 1000 samples to draw from the posterior distribution of the model parameters. The model is run for `len(x.sampled_admissions)-1` time steps with the seed set by `jax.random.PRNGKey()`
>>>>>>> 59f5625e

```{python}
# from numpyro.infer import MCMC, NUTS
hospmodel.run(
    num_warmup=1000,
    num_samples=1000,
    observed_hospitalizations=x.sampled_admissions,
    n_timepoints = len(x.sampled_admissions)-1,
    rng_key=jax.random.PRNGKey(54),
    mcmc_args=dict(progress_bar=False),
    )
```

Print a summary of the model:

```{python}
hospmodel.print_summary()
```

Next, we will use the `spread_draws` function from the `pyrenew.mcmcutils` module to process the MCMC samples. The `spread_draws` function reformats the samples drawn from the `mcmc.get_samples()` from the `hospmodel`. The samples are simulated Rt values over time.

```{python}
from pyrenew.mcmcutils import spread_draws
samps = spread_draws(hospmodel.mcmc.get_samples(), [("Rt", "time")])
```

We visualize these samples below, with individual possible Rt estimates over time shown in light blue, and the overall mean estimate Rt shown in dark blue.

```{python}
#| label: fig-sampled-rt
#| fig-cap: Posterior Rt
import numpy as np
import polars as pl
fig, ax = plt.subplots(figsize=[4, 5])

ax.plot(x[0])
samp_ids = np.random.randint(size=25, low=0, high=999)
for samp_id in samp_ids:
    sub_samps = samps.filter(pl.col("draw") == samp_id).sort(pl.col('time'))
    ax.plot(sub_samps.select("time").to_numpy(),
            sub_samps.select("Rt").to_numpy(), color="darkblue", alpha=0.1)
ax.set_ylim([0.4, 1/.4])
ax.set_yticks([0.5, 1, 2])
ax.set_yscale("log")
```<|MERGE_RESOLUTION|>--- conflicted
+++ resolved
@@ -8,22 +8,14 @@
 
 Assuming you've already installed Python and pip, you’ll need to first install `pyrenew`:
 
-<<<<<<< HEAD
-```{python}
-=======
 ```python
->>>>>>> 59f5625e
 pip install pyrenew
 ```
 
 You’ll also need working
 installations of `matplotlib`, `numpy`, `jax`, `numpyro`, and `polars`:
 
-<<<<<<< HEAD
-```{python}
-=======
 ```python
->>>>>>> 59f5625e
 pip install matplotlib numpy jax numpyro polars
 ```
 
@@ -79,15 +71,9 @@
 To initialize the model, we first define initial conditions, including:
 
 1) deterministic generation time, defined as an instance of the `DeterministicPMF` class, which gives the probability of each possible outcome for a discrete random variable given as a JAX NumPy array of four possible outcomes
-<<<<<<< HEAD
 
 2) initial infections at the start of simulation as a log-normal distribution with mean = 0 and standard deviation = 1
 
-=======
-
-2) initial infections at the start of simulation as a log-normal distribution with mean = 0 and standard deviation = 1
-
->>>>>>> 59f5625e
 3) latent infections as an instance of the `Infections` class with default settings
 
 4) latent hospitalization process, modeled by first defining the time interval from infections to hospitalizations as a `DeterministicPMF` input with 18 possible outcomes and corresponding probabilities given by the values in the array. The `HospitalAdmissions` function then takes in this defined time interval, as well as defining the rate at which infections are admitted to the hospital due to infection, modeled as a log-normal distribution with mean = `jnp.log(0.05)` and standard deviation = 0.05.
@@ -100,13 +86,7 @@
 # Initializing model components:
 
 # 1) A deterministic generation time
-<<<<<<< HEAD
-gen_int = DeterministicPMF(
-    (jnp.array([0.25, 0.25, 0.25, 0.25]),),
-    )
-=======
 gen_int = DeterministicPMF(jnp.array([0.25, 0.25, 0.25, 0.25]))
->>>>>>> 59f5625e
 
 # 2) Initial infections
 I0 = Infections0(I0_dist=dist.LogNormal(0, 1))
@@ -129,11 +109,7 @@
     )
 
 # 5) An observation process for the hospitalizations
-<<<<<<< HEAD
-observed_hospitalizations = PoissonObservation()
-=======
 obs_process = PoissonObservation()
->>>>>>> 59f5625e
 
 # 6) A random walk process (it could be deterministic using
 # pyrenew.process.DeterministicProcess())
@@ -176,11 +152,7 @@
     axis.set_yscale("log")
 ```
 
-<<<<<<< HEAD
 To fit the `hospmodel` to the simulated data, we call `hospmodel.run()`, an MCMC algorithm, with the arguments generated in `hospmodel` object, using 1000 warmup stepts and 1000 samples to draw from the posterior distribution of the model parameters. The model is run for `len(x.sampled)-1` time steps with the seed set by `jax.random.PRNGKey()`
-=======
-To fit the `hospmodel` to the simulated data, we call `hospmodel.run()`, an MCMC algorithm, with the arguments generated in `hospmodel` object, using 1000 warmup stepts and 1000 samples to draw from the posterior distribution of the model parameters. The model is run for `len(x.sampled_admissions)-1` time steps with the seed set by `jax.random.PRNGKey()`
->>>>>>> 59f5625e
 
 ```{python}
 # from numpyro.infer import MCMC, NUTS
