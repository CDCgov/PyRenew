---
title: Fitting a Hospital Admissions-only Model
format: gfm
engine: jupyter
---

This document illustrates how a hospital admissions-only model can be fitted using data from the Pyrenew package, particularly the wastewater dataset. The CFA wastewater team created this dataset, which contains simulated data.

## Model definition

In this section, we provide the formal definition of the model. The hospitalization model is a semi-mechanistic model that describes the number of observed hospital admissions as a function of a set of latent variables. Mainly, the observed number of hospital admissions is discretely distributed with location at the number of latent hospital admissions:

$$
h(t) \sim \text{HospDist}\left(H(t)\right)
$$

Where $h(t)$ is the observed number of hospital admissions at time $t$, and $H(t)$ is the number of latent hospital admissions at time $t$. The distribution $\text{HospDist}$ is discrete. For this example, we will use a negative binomial distribution:

$$
\begin{align*}
h(t) & \sim \text{NegativeBinomial}\left(\text{concentration} = 1, \text{mean} = H(t)\right) \\
H(t) & = \omega(t) p_\mathrm{hosp}(t) \sum_{\tau = 0}^{T_d} d(\tau) I(t-\tau)
\end{align*}
$$

Were $d(\tau)$ is the infection to hospitalization interval, $I(t)$ is the number of latent infections at time $t$, $p_\mathrm{hosp}(t)$ is the infection to hospitalization rate, and $\omega(t)$ is the weekday effect at time $t$; the last section provides an example building a weekday effect `RandomVariable`.

The number of latent hospital admissions at time $t$ is a function of the number of latent infections at time $t$ and the infection to hospitalization rate. The latent infections are modeled as a renewal process:

$$
\begin{align*}
I(t) &= R(t) \times \sum_{\tau < t} I(\tau) g(t - \tau) \\
I(0) &\sim \text{LogNormal}(\mu = \log(80/0.05), \sigma = 1.5)
\end{align*}
$$

The reproductive number $R(t)$ is modeled as a random walk process:

$$
\begin{align*}
R(t) & = R(t-1) + \epsilon\\
\log{\epsilon} & \sim \text{Normal}(\mu=0, \sigma=0.1) \\
R(0) &\sim \text{TruncatedNormal}(\text{loc}=1.2, \text{scale}=0.2, \text{min}=0)
\end{align*}
$$


## Data processing

We start by loading the data and inspecting the first five rows.

```{python}
# | label: data-inspect
import polars as pl
from pyrenew import datasets

dat = datasets.load_wastewater()
dat.head(5)
```

The data shows one entry per site, but the way it was simulated, the number of admissions is the same across sites. Thus, we will only keep the first observation per day.

```{python}
# | label: aggregation
# Keeping the first observation of each date
dat = dat.group_by("date").first().select(["date", "daily_hosp_admits"])

# Now, sorting by date
dat = dat.sort("date")

# Keeping the first 90 days
dat = dat.head(90)

dat.head(5)
```

Let's take a look at the daily prevalence of hospital admissions.

```{python}
# | label: fig-plot-hospital-admissions
# | fig-cap: Daily hospital admissions from the simulated data
import matplotlib.pyplot as plt

# Rotating the x-axis labels, and only showing ~10 labels
ax = plt.gca()
ax.xaxis.set_major_locator(plt.MaxNLocator(nbins=10))
ax.xaxis.set_tick_params(rotation=45)
plt.plot(dat["date"].to_numpy(), dat["daily_hosp_admits"].to_numpy())
plt.xlabel("Date")
plt.ylabel("Admissions")
plt.show()
```

## Building the model

First, we will extract two datasets we will use as deterministic quantities: the generation interval and the infection to hospitalization interval.

```{python}
# | label: fig-data-extract
# | fig-cap: Generation interval and infection to hospitalization interval
gen_int = datasets.load_generation_interval()
inf_hosp_int = datasets.load_infection_admission_interval()

# We only need the probability_mass column of each dataset
gen_int_array = gen_int["probability_mass"].to_numpy()
gen_int = gen_int_array
inf_hosp_int = inf_hosp_int["probability_mass"].to_numpy()

# Taking a pick at the first 5 elements of each
gen_int[:5], inf_hosp_int[:5]

# Visualizing both quantities side by side
fig, axs = plt.subplots(1, 2)

axs[0].plot(gen_int)
axs[0].set_title("Generation interval")
axs[1].plot(inf_hosp_int)
axs[1].set_title("Infection to hospitalization interval")
plt.show()
```

With these two in hand, we can start building the model. First, we will define the latent hospital admissions:

```{python}
# | label: latent-hosp
from pyrenew import latent, deterministic, metaclass
import jax.numpy as jnp
import numpyro.distributions as dist

inf_hosp_int = deterministic.DeterministicPMF(
    inf_hosp_int, name="inf_hosp_int"
)

hosp_rate = metaclass.DistributionalRV(
    dist=dist.LogNormal(jnp.log(0.05), 0.1),
    name="IHR",
)

latent_hosp = latent.HospitalAdmissions(
    infection_to_admission_interval_rv=inf_hosp_int,
    infect_hosp_rate_rv=hosp_rate,
)
```

The `inf_hosp_int` is a `DeterministicPMF` object that takes the infection to hospitalization interval as input. The `hosp_rate` is a `DistributionalRV` object that takes a numpyro distribution to represent the infection to hospitalization rate. The `HospitalAdmissions` class is a `RandomVariable` that takes two distributions as inputs: the infection to admission interval and the infection to hospitalization rate. Now, we can define the rest of the other components:

```{python}
# | label: initializing-rest-of-model
from pyrenew import model, process, observation, metaclass
from pyrenew.latent import InfectionSeedingProcess, SeedInfectionsExponential

# Infection process
latent_inf = latent.Infections()
I0 = InfectionSeedingProcess(
    "I0_seeding",
    metaclass.DistributionalRV(
        dist=dist.LogNormal(loc=jnp.log(100), scale=0.5), name="I0"
    ),
    SeedInfectionsExponential(
        gen_int_array.size,
        deterministic.DeterministicVariable(0.5, name="rate"),
    ),
)

# Generation interval and Rt
gen_int = deterministic.DeterministicPMF(gen_int, name="gen_int")
rtproc = process.RtRandomWalkProcess(Rt_rw_dist=dist.Normal(0, 0.1))

# The observation model
obs = observation.NegativeBinomialObservation(concentration_prior=1.0)
```

Notice all the components are `RandomVariable` instances. We can now build the model:

```{python}
# | label: init-model
hosp_model = model.HospitalAdmissionsModel(
    latent_infections_rv=latent_inf,
    latent_hosp_admissions_rv=latent_hosp,
    I0_rv=I0,
    gen_int_rv=gen_int,
    Rt_process_rv=rtproc,
    hosp_admission_obs_process_rv=obs,
)
```

Let's simulate to check if the model is working:

```{python}
# | label: simulation
import numpyro as npro
import numpy as np

timeframe = 120

np.random.seed(223)
with npro.handlers.seed(rng_seed=np.random.randint(1, timeframe)):
    sim_data = hosp_model.sample(n_timepoints_to_simulate=timeframe)
```

```{python}
# | label: fig-basic
# | fig-cap: Rt and Infections
import matplotlib.pyplot as plt

fig, axs = plt.subplots(1, 2)

# Rt plot
axs[0].plot(sim_data.Rt)
axs[0].set_ylabel("Rt")

# Infections plot
axs[1].plot(sim_data.sampled_observed_hosp_admissions)
axs[1].set_ylabel("Infections")
axs[1].set_yscale("log")

fig.suptitle("Basic renewal model")
fig.supxlabel("Time")
plt.tight_layout()
plt.show()
```

## Fitting the model

We can fit the model to the data. We will use the `run` method of the model object:


```{python}
# | label: model-fit
import jax

hosp_model.run(
    num_samples=2000,
    num_warmup=2000,
    observed_hosp_admissions=dat["daily_hosp_admits"].to_numpy(),
    rng_key=jax.random.PRNGKey(54),
    mcmc_args=dict(progress_bar=False),
)
```

We can use the `plot_posterior` method to visualize the results[^capture]:

[^capture]: The output is captured to avoid `quarto` from displaying the output twice.

```{python}
# | label: fig-output-hospital-admissions
# | fig-cap: Hospital Admissions posterior distribution
out = hosp_model.plot_posterior(
    var="observed_hosp_admissions",
    ylab="Hospital Admissions",
    obs_signal=dat["daily_hosp_admits"].to_numpy(),
)
```

The first half of the model is not looking good. The reason is that the infection to hospitalization interval PMF makes it unlikely to observe admissions from the beginning. The following section shows how to fix this.

## Padding the model

We can use the padding argument to solve the overestimation of hospital admissions in the first half of the model. By setting `padding > 0`, the model then assumes that the first `padding` observations are missing; thus, only observations after `padding` will count towards the likelihood of the model. In practice, the model will extend the estimated Rt and latent infections by `padding` days, given time to adjust to the observed data. The following code will add 21 days of missing data at the beginning of the model and re-estimate it with `padding = 21`:

```{python}
# | label: model-fit-padding
days_to_impute = 21

dat_w_padding = dat["daily_hosp_admits"].to_numpy()

# Add 21 Nas to the beginning of dat_w_padding
dat_w_padding = np.hstack((np.repeat(np.nan, days_to_impute), dat_w_padding))

hosp_model.run(
    num_samples=2000,
    num_warmup=2000,
    observed_hosp_admissions=dat_w_padding,
    rng_key=jax.random.PRNGKey(54),
    mcmc_args=dict(progress_bar=False),
    padding=days_to_impute,  # Padding the model
)
```

And plotting the results:

```{python}
# | label: fig-output-admissions-with-padding
# | fig-cap: Hospital Admissions posterior distribution
out = hosp_model.plot_posterior(
    var="observed_hosp_admissions",
    ylab="Hospital Admissions",
    obs_signal=dat_w_padding,
)
```

We can also take a look at the latent infections:

```{python}
# | label: fig-output-infections-with-padding
# | fig-cap: Hospital Admissions posterior distribution
out2 = hosp_model.plot_posterior(var="latent_infections", ylab="Latent Infections")
```

## Round 2: Incorporating day-of-the-week effects

We will re-use the infection to admission interval and infection to hospitalization rate from the previous model. But we will also add a day-of-the-weekday effect distribution. To do this, we will create a new instance of `RandomVariable` to model the effect. The class will be based on a truncated normal distribution with a mean of 1.0 and a standard deviation of 0.5. The distribution will be truncated between 0.1 and 10.0. The random variable will be repeated for the number of weeks in the dataset.

```{python}
# | label: weekly-effect
from pyrenew import metaclass
import numpyro as npro

class DayOfWeekEffect(metaclass.RandomVariable):
    """Weekday effect distribution"""

    def __init__(self, len: int):
        """Initialize the weekday effect distribution
        Parameters
        ----------
        len : int
            The number of observations
        """
        self.nweeks = int(jnp.ceil(len / 7))
        self.len = len

    @staticmethod
    def validate():
        return None

    def sample(self, **kwargs):
        ans = npro.sample(
            name="dayofweek_effect",
            fn=npro.distributions.TruncatedNormal(
                loc=1.0, scale=0.5, low=0.1, high=10.0
            ),
            sample_shape=(7,),
        )

        return jnp.tile(ans, self.nweeks)[: self.len]


# Initializing the weekday effect
dayofweek_effect = DayOfWeekEffect(dat.shape[0])
```

Notice that the instance's `nweeks` and `len` members are passed during construction. Trying to compute the number of weeks and the length of the dataset in the `validate` method will raise a `jit` error in `jax` as the shape and size of elements are not known during the validation step, which happens before the model is run. With the new weekday effect, we can rebuild the latent hospitalization model:

```{python}
# | label: latent-hosp-weekday
latent_hosp_wday_effect = latent.HospitalAdmissions(
<<<<<<< HEAD
    infection_to_admission_interval=inf_hosp_int,
    infect_hosp_rate_dist=hosp_rate,
    weekday_effect_dist=dayofweek_effect,
=======
    infection_to_admission_interval_rv=inf_hosp_int,
    infect_hosp_rate_rv=hosp_rate,
    weekday_effect_rv=weekday_effect,
>>>>>>> 428bcc4f
)

hosp_model_weekday = model.HospitalAdmissionsModel(
    latent_infections_rv=latent_inf,
    latent_hosp_admissions_rv=latent_hosp_wday_effect,
    I0_rv=I0,
    gen_int_rv=gen_int,
    Rt_process_rv=rtproc,
    hosp_admission_obs_process_rv=obs,
)
```

Running the model (with the same padding as before):

```{python}
# | label: model-2-run
hosp_model_weekday.run(
    num_samples=2000,
    num_warmup=2000,
    observed_hosp_admissions=dat_w_padding,
    rng_key=jax.random.PRNGKey(54),
    mcmc_args=dict(progress_bar=False),
    padding=days_to_impute,
)
```

And plotting the results:

```{python}
# | label: fig-output-admissions-padding-and-weekday
# | fig-cap: Hospital Admissions posterior distribution
out = hosp_model_weekday.plot_posterior(
    var="observed_hosp_admissions",
    ylab="Hospital Admissions",
    obs_signal=dat_w_padding,
)
```<|MERGE_RESOLUTION|>--- conflicted
+++ resolved
@@ -344,15 +344,9 @@
 ```{python}
 # | label: latent-hosp-weekday
 latent_hosp_wday_effect = latent.HospitalAdmissions(
-<<<<<<< HEAD
-    infection_to_admission_interval=inf_hosp_int,
-    infect_hosp_rate_dist=hosp_rate,
-    weekday_effect_dist=dayofweek_effect,
-=======
     infection_to_admission_interval_rv=inf_hosp_int,
     infect_hosp_rate_rv=hosp_rate,
     weekday_effect_rv=weekday_effect,
->>>>>>> 428bcc4f
 )
 
 hosp_model_weekday = model.HospitalAdmissionsModel(
