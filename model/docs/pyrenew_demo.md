# Pyrenew demo


This demo simulates some basic renewal process data and then fits to it
using `pyrenew`.

Assuming you’ve already installed Python and pip, you’ll need to first
install `pyrenew`:

``` python
pip install pyrenew
```

    Requirement already satisfied: pyrenew in /mnt/c/Users/xrd4/Documents/repos/msr/model/.venv/lib/python3.10/site-packages (0.1.0)
    Requirement already satisfied: jax<0.5.0,>=0.4.24 in /mnt/c/Users/xrd4/Documents/repos/msr/model/.venv/lib/python3.10/site-packages (from pyrenew) (0.4.26)
    Requirement already satisfied: numpy<2.0.0,>=1.26.4 in /mnt/c/Users/xrd4/Documents/repos/msr/model/.venv/lib/python3.10/site-packages (from pyrenew) (1.26.4)
    Requirement already satisfied: numpyro<0.14.0,>=0.13.2 in /mnt/c/Users/xrd4/Documents/repos/msr/model/.venv/lib/python3.10/site-packages (from pyrenew) (0.13.2)
    Requirement already satisfied: pillow<11.0.0,>=10.3.0 in /mnt/c/Users/xrd4/Documents/repos/msr/model/.venv/lib/python3.10/site-packages (from pyrenew) (10.3.0)
    Requirement already satisfied: polars<0.21.0,>=0.20.13 in /mnt/c/Users/xrd4/Documents/repos/msr/model/.venv/lib/python3.10/site-packages (from pyrenew) (0.20.19)
    Requirement already satisfied: ml-dtypes>=0.2.0 in /mnt/c/Users/xrd4/Documents/repos/msr/model/.venv/lib/python3.10/site-packages (from jax<0.5.0,>=0.4.24->pyrenew) (0.4.0)
    Requirement already satisfied: opt-einsum in /mnt/c/Users/xrd4/Documents/repos/msr/model/.venv/lib/python3.10/site-packages (from jax<0.5.0,>=0.4.24->pyrenew) (3.3.0)
    Requirement already satisfied: scipy>=1.9 in /mnt/c/Users/xrd4/Documents/repos/msr/model/.venv/lib/python3.10/site-packages (from jax<0.5.0,>=0.4.24->pyrenew) (1.13.0)
    Requirement already satisfied: jaxlib>=0.4.14 in /mnt/c/Users/xrd4/Documents/repos/msr/model/.venv/lib/python3.10/site-packages (from numpyro<0.14.0,>=0.13.2->pyrenew) (0.4.26)
    Requirement already satisfied: multipledispatch in /mnt/c/Users/xrd4/Documents/repos/msr/model/.venv/lib/python3.10/site-packages (from numpyro<0.14.0,>=0.13.2->pyrenew) (1.0.0)
    Requirement already satisfied: tqdm in /mnt/c/Users/xrd4/Documents/repos/msr/model/.venv/lib/python3.10/site-packages (from numpyro<0.14.0,>=0.13.2->pyrenew) (4.66.2)
    Note: you may need to restart the kernel to use updated packages.

You’ll also need working installations of `matplotlib`, `numpy`, `jax`,
`numpyro`, and `polars`:

``` python
pip install matplotlib numpy jax numpyro polars
```

<<<<<<< HEAD
    Requirement already satisfied: matplotlib in /mnt/c/Users/xrd4/Documents/repos/msr/model/.venv/lib/python3.10/site-packages (3.8.3)
    Requirement already satisfied: numpy in /mnt/c/Users/xrd4/Documents/repos/msr/model/.venv/lib/python3.10/site-packages (1.26.4)
    Requirement already satisfied: jax in /mnt/c/Users/xrd4/Documents/repos/msr/model/.venv/lib/python3.10/site-packages (0.4.26)
    Requirement already satisfied: numpyro in /mnt/c/Users/xrd4/Documents/repos/msr/model/.venv/lib/python3.10/site-packages (0.13.2)
    Requirement already satisfied: polars in /mnt/c/Users/xrd4/Documents/repos/msr/model/.venv/lib/python3.10/site-packages (0.20.19)
    Requirement already satisfied: contourpy>=1.0.1 in /mnt/c/Users/xrd4/Documents/repos/msr/model/.venv/lib/python3.10/site-packages (from matplotlib) (1.2.1)
    Requirement already satisfied: cycler>=0.10 in /mnt/c/Users/xrd4/Documents/repos/msr/model/.venv/lib/python3.10/site-packages (from matplotlib) (0.12.1)
    Requirement already satisfied: fonttools>=4.22.0 in /mnt/c/Users/xrd4/Documents/repos/msr/model/.venv/lib/python3.10/site-packages (from matplotlib) (4.50.0)
    Requirement already satisfied: kiwisolver>=1.3.1 in /mnt/c/Users/xrd4/Documents/repos/msr/model/.venv/lib/python3.10/site-packages (from matplotlib) (1.4.5)
    Requirement already satisfied: packaging>=20.0 in /mnt/c/Users/xrd4/Documents/repos/msr/model/.venv/lib/python3.10/site-packages (from matplotlib) (24.0)
    Requirement already satisfied: pillow>=8 in /mnt/c/Users/xrd4/Documents/repos/msr/model/.venv/lib/python3.10/site-packages (from matplotlib) (10.3.0)
    Requirement already satisfied: pyparsing>=2.3.1 in /mnt/c/Users/xrd4/Documents/repos/msr/model/.venv/lib/python3.10/site-packages (from matplotlib) (3.1.2)
    Requirement already satisfied: python-dateutil>=2.7 in /mnt/c/Users/xrd4/Documents/repos/msr/model/.venv/lib/python3.10/site-packages (from matplotlib) (2.9.0.post0)
    Requirement already satisfied: ml-dtypes>=0.2.0 in /mnt/c/Users/xrd4/Documents/repos/msr/model/.venv/lib/python3.10/site-packages (from jax) (0.4.0)
    Requirement already satisfied: opt-einsum in /mnt/c/Users/xrd4/Documents/repos/msr/model/.venv/lib/python3.10/site-packages (from jax) (3.3.0)
    Requirement already satisfied: scipy>=1.9 in /mnt/c/Users/xrd4/Documents/repos/msr/model/.venv/lib/python3.10/site-packages (from jax) (1.13.0)
    Requirement already satisfied: jaxlib>=0.4.14 in /mnt/c/Users/xrd4/Documents/repos/msr/model/.venv/lib/python3.10/site-packages (from numpyro) (0.4.26)
    Requirement already satisfied: multipledispatch in /mnt/c/Users/xrd4/Documents/repos/msr/model/.venv/lib/python3.10/site-packages (from numpyro) (1.0.0)
    Requirement already satisfied: tqdm in /mnt/c/Users/xrd4/Documents/repos/msr/model/.venv/lib/python3.10/site-packages (from numpyro) (4.66.2)
    Requirement already satisfied: six>=1.5 in /mnt/c/Users/xrd4/Documents/repos/msr/model/.venv/lib/python3.10/site-packages (from python-dateutil>=2.7->matplotlib) (1.16.0)
    Note: you may need to restart the kernel to use updated packages.

=======
>>>>>>> c7dc7da7
To begin, run the following import section to call external modules and
functions necessary to run the `pyrenew` demo. The `import` statement
imports the module and the `as` statement renames the module for use
within this script. The `from` statement imports a specific function
from a module (named after the `.`) within a package (named before the
`.`).

``` python
import matplotlib as mpl
import matplotlib.pyplot as plt
import jax
import jax.numpy as jnp
import numpy as np
from numpyro.handlers import seed
import numpyro.distributions as dist
```

``` python
from pyrenew.process import SimpleRandomWalkProcess
```

    An NVIDIA GPU may be present on this machine, but a CUDA-enabled jaxlib is not installed. Falling back to cpu.

To understand the simple random walk process underlying the sampling
within the renewal process model, we first examine a single random walk
path. Using the `sample` method from an instance of the
`SimpleRandomWalkProcess` class, we first create an instance of the
`SimpleRandomWalkProcess` class with a normal distribution of mean = 0
and standard deviation = 0.0001 as its input. Next, the `with` statement
sets the seed for the random number generator for the duration of the
block that follows. Inside the `with` block, the
`q_samp = q.sample(duration=100)` generates the sample instance over a
duration of 100 time units. Finally, this single random walk process is
visualized using `matplot.pyplot` to plot the exponential of the sample
instance.

``` python
np.random.seed(3312)
q = SimpleRandomWalkProcess(dist.Normal(0, 0.001))
with seed(rng_seed=np.random.randint(0,1000)):
    q_samp = q.sample(duration=100)

plt.plot(np.exp(q_samp[0]))
```

![](pyrenew_demo_files/figure-commonmark/fig-randwalk-output-1.png)

Next, import several additional functions from the `latent` module of
the `pyrenew` package to model infections, hospital admissions, initial
infections, and hospitalization rate due to infection.

``` python
from pyrenew.latent import (
    Infections, HospitalAdmissions, Infections0, InfectHospRate,
)
```

Additionally, import several classes from Pyrenew, including a Poisson
observation process, determininstic PMF and variable classes, the
Pyrenew hospitalization model, and a renewal modle (Rt) random walk
process:

``` python
from pyrenew.observation import PoissonObservation
from pyrenew.deterministic import DeterministicPMF, DeterministicVariable
from pyrenew.model import HospitalAdmissionsModel
from pyrenew.process import RtRandomWalkProcess
```

To initialize the model, we first define initial conditions, including:

1)  deterministic generation time, defined as an instance of the
    `DeterministicPMF` class, which gives the probability of each
    possible outcome for a discrete random variable given as a JAX NumPy
    array of four possible outcomes

2)  initial infections at the start of simulation as a log-normal
    distribution with mean = 0 and standard deviation = 1

3)  latent infections as an instance of the `Infections` class with
    default settings

4)  latent hospitalization process, modeled by first defining the time
    interval from infections to hospitalizations as a `DeterministicPMF`
    input with 18 possible outcomes and corresponding probabilities
    given by the values in the array. The `HospitalAdmissions` function
    then takes in this defined time interval, as well as defining the
    rate at which infections are admitted to the hospital due to
    infection, modeled as a log-normal distribution with mean =
    `jnp.log(0.05)` and standard deviation = 0.05.

5)  hospitalization observation process, modeled with a Poisson
    distribution

6)  an Rt random walk process with default settings

``` python
# Initializing model components:

# 1) A deterministic generation time
gen_int = DeterministicPMF(jnp.array([0.25, 0.25, 0.25, 0.25]))

# 2) Initial infections
I0 = Infections0(I0_dist=dist.LogNormal(0, 1))

# 3) The latent infections process
latent_infections = Infections()

# 4) The latent hospitalization process:

# First, define a deterministic infection to hosp pmf
inf_hosp_int = DeterministicPMF(
    jnp.array([0, 0, 0,0,0,0,0,0,0,0,0,0,0, 0.25, 0.5, 0.1, 0.1, 0.05]),
    )

latent_admissions = HospitalAdmissions(
    infection_to_admission_interval=inf_hosp_int,
    infect_hosp_rate_dist = InfectHospRate(
            dist=dist.LogNormal(jnp.log(0.05), 0.05),
            ),
    )

<<<<<<< HEAD
# 5) An observation process for the hospital admissions
admissions_process = PoissonObservation()
=======
# 5) An observation process for the hospitalizations
obs_process = PoissonObservation()
>>>>>>> c7dc7da7

# 6) A random walk process (it could be deterministic using
# pyrenew.process.DeterministicProcess())
Rt_process = RtRandomWalkProcess()
```

<<<<<<< HEAD
The `HospitalAdmissionsModel` is then initialized using the initial
=======
The `HospitalizationsModel` is then initialized using the initial
>>>>>>> c7dc7da7
conditions just defined:

``` python
# Initializing the model
hospmodel = HospitalAdmissionsModel(
    gen_int=gen_int,
    I0=I0,
<<<<<<< HEAD
    latent_admissions=latent_admissions,
    admissions_process=admissions_process,
=======
    latent_hospitalizations=latent_hospitalizations,
    observation_process=obs_process,
>>>>>>> c7dc7da7
    latent_infections=latent_infections,
    Rt_process=Rt_process
    )
```

Next, we sample from the `hospmodel` for 30 time steps and view the
output of a single run:

``` python
with seed(rng_seed=np.random.randint(1, 60)):
    x = hospmodel.sample(n_timepoints=30)
x
```

    HospModelSample(Rt=Array([1.1791104, 1.1995267, 1.1772177, 1.1913829, 1.2075942, 1.1444623,
           1.1514508, 1.1976782, 1.2292639, 1.1719677, 1.204649 , 1.2323451,
           1.2466507, 1.2800207, 1.2749145, 1.2619376, 1.2189837, 1.2192641,
           1.2290158, 1.2128737, 1.1908046, 1.2174997, 1.1941082, 1.2084603,
           1.1965215, 1.2248698, 1.2308019, 1.2426206, 1.2131014, 1.207159 ,
           1.1837622], dtype=float32), latent_infections=Array([0.05214045, 0.06867922, 0.08761451, 0.11476436, 0.09757317,
           0.10547114, 0.1167062 , 0.13010225, 0.13824694, 0.14372033,
           0.15924728, 0.17601486, 0.19236736, 0.21483542, 0.23664482,
           0.25865382, 0.27503362, 0.30029488, 0.3289544 , 0.35262382,
           0.37418258, 0.41274938, 0.43839005, 0.47672123, 0.50913286,
           0.5625195 , 0.6113282 , 0.67092246, 0.7138808 , 0.77217466,
<<<<<<< HEAD
           0.819254  ], dtype=float32), infection_hosp_rate=Array(0.04929917, dtype=float32), latent=Array([0.        , 0.        , 0.        , 0.        , 0.        ,
=======
           0.819254  ], dtype=float32), IHR=Array(0.04929917, dtype=float32), latent_admissions=Array([0.        , 0.        , 0.        , 0.        , 0.        ,
>>>>>>> c7dc7da7
           0.        , 0.        , 0.        , 0.        , 0.        ,
           0.        , 0.        , 0.        , 0.00064262, 0.0021317 ,
           0.00302979, 0.00416974, 0.0049305 , 0.00487205, 0.00530097,
           0.00576412, 0.00624666, 0.00665578, 0.00711595, 0.0078055 ,
           0.00854396, 0.00939666, 0.01042083, 0.0114624 , 0.01246538,
           0.01345188], dtype=float32), sampled_admissions=Array([0, 0, 0, 0, 0, 0, 0, 0, 0, 0, 0, 0, 0, 0, 0, 0, 0, 0, 0, 0, 0, 0,
           0, 0, 0, 0, 0, 1, 0, 0, 0], dtype=int32))

Visualizations of the single model output show (top) infections over the
30 time steps, (middle) hospitalizations over the 30 time steps, and
(bottom)

``` python
fig, ax = plt.subplots(nrows=3, sharex=True)
ax[0].plot(x.latent_infections)
ax[0].set_ylim([1/5, 5])
ax[1].plot(x.latent_admissions)
ax[2].plot(x.sampled_admissions, 'o')
for axis in ax[:-1]:
    axis.set_yscale("log")
```

![](pyrenew_demo_files/figure-commonmark/fig-hosp-output-1.png)

To fit the `hospmodel` to the simulated data, we call `hospmodel.run()`,
an MCMC algorithm, with the arguments generated in `hospmodel` object,
using 1000 warmup stepts and 1000 samples to draw from the posterior
distribution of the model parameters. The model is run for
<<<<<<< HEAD
`len(x.sampled)-1` time steps with the seed set by
=======
`len(x.sampled_admissions)-1` time steps with the seed set by
>>>>>>> c7dc7da7
`jax.random.PRNGKey()`

``` python
# from numpyro.infer import MCMC, NUTS
hospmodel.run(
    num_warmup=1000,
    num_samples=1000,
<<<<<<< HEAD
    observed_admissions=x.sampled,
    n_timepoints = len(x.sampled)-1,
=======
    observed_hospitalizations=x.sampled_admissions,
    n_timepoints = len(x.sampled_admissions)-1,
>>>>>>> c7dc7da7
    rng_key=jax.random.PRNGKey(54),
    mcmc_args=dict(progress_bar=False),
    )
```

Print a summary of the model:

``` python
hospmodel.print_summary()
```


                                     mean       std    median      5.0%     95.0%     n_eff     r_hat
<<<<<<< HEAD
                             I0      1.30      1.20      0.94      0.07      2.75    975.77      1.00
                            Rt0      1.24      0.17      1.23      0.96      1.50   1734.73      1.00
     Rt_transformed_rw_diffs[0]     -0.00      0.03      0.00     -0.04      0.04   2293.16      1.00
     Rt_transformed_rw_diffs[1]      0.00      0.03     -0.00     -0.04      0.04   1610.92      1.00
     Rt_transformed_rw_diffs[2]      0.00      0.03     -0.00     -0.04      0.04   1998.77      1.00
     Rt_transformed_rw_diffs[3]      0.00      0.02     -0.00     -0.04      0.04   1882.49      1.00
     Rt_transformed_rw_diffs[4]      0.00      0.02      0.00     -0.04      0.04   1734.76      1.00
     Rt_transformed_rw_diffs[5]      0.00      0.02     -0.00     -0.04      0.04   2342.58      1.00
     Rt_transformed_rw_diffs[6]      0.00      0.03      0.00     -0.04      0.04   1865.46      1.00
     Rt_transformed_rw_diffs[7]      0.00      0.02      0.00     -0.04      0.04   1803.14      1.00
     Rt_transformed_rw_diffs[8]     -0.00      0.02     -0.00     -0.04      0.04   3352.33      1.00
     Rt_transformed_rw_diffs[9]     -0.00      0.03     -0.00     -0.04      0.04   2182.47      1.00
    Rt_transformed_rw_diffs[10]      0.00      0.03      0.00     -0.04      0.04   1589.55      1.00
    Rt_transformed_rw_diffs[11]     -0.00      0.02     -0.00     -0.04      0.04   2951.80      1.00
    Rt_transformed_rw_diffs[12]     -0.00      0.03      0.00     -0.04      0.04   1706.74      1.00
    Rt_transformed_rw_diffs[13]      0.00      0.02      0.00     -0.04      0.04   1937.62      1.00
    Rt_transformed_rw_diffs[14]      0.00      0.03     -0.00     -0.04      0.04   1162.86      1.00
    Rt_transformed_rw_diffs[15]     -0.00      0.03     -0.00     -0.04      0.04   1827.85      1.00
    Rt_transformed_rw_diffs[16]     -0.00      0.03     -0.00     -0.04      0.04   2005.09      1.00
    Rt_transformed_rw_diffs[17]     -0.00      0.02     -0.00     -0.03      0.04   1311.79      1.00
    Rt_transformed_rw_diffs[18]      0.00      0.03     -0.00     -0.04      0.04   1805.85      1.00
    Rt_transformed_rw_diffs[19]      0.00      0.03     -0.00     -0.04      0.04   1557.23      1.00
    Rt_transformed_rw_diffs[20]     -0.00      0.03     -0.00     -0.04      0.05   2047.52      1.00
    Rt_transformed_rw_diffs[21]      0.00      0.02      0.00     -0.04      0.04   1598.30      1.00
    Rt_transformed_rw_diffs[22]      0.00      0.02      0.00     -0.04      0.04   2065.97      1.00
    Rt_transformed_rw_diffs[23]      0.00      0.03     -0.00     -0.04      0.05   2000.96      1.00
    Rt_transformed_rw_diffs[24]      0.00      0.02      0.00     -0.04      0.04   2301.05      1.00
    Rt_transformed_rw_diffs[25]      0.00      0.03      0.00     -0.04      0.04   1958.36      1.00
    Rt_transformed_rw_diffs[26]     -0.00      0.02     -0.00     -0.04      0.03   1554.19      1.00
    Rt_transformed_rw_diffs[27]      0.00      0.03      0.00     -0.04      0.04   2474.99      1.00
    Rt_transformed_rw_diffs[28]     -0.00      0.03      0.00     -0.04      0.05   1944.24      1.00
    Rt_transformed_rw_diffs[29]     -0.00      0.02     -0.00     -0.04      0.04   1820.05      1.00
            infection_hosp_rate      0.05      0.00      0.05      0.05      0.05   2296.48      1.00
=======
                             I0      1.27      1.10      0.97      0.10      2.42   1132.34      1.00
                            IHR      0.05      0.00      0.05      0.05      0.05   2306.45      1.00
                            Rt0      1.23      0.17      1.23      0.93      1.48   1327.22      1.00
     Rt_transformed_rw_diffs[0]     -0.00      0.02     -0.00     -0.04      0.04   1404.95      1.00
     Rt_transformed_rw_diffs[1]      0.00      0.03      0.00     -0.04      0.04   2280.86      1.00
     Rt_transformed_rw_diffs[2]     -0.00      0.02     -0.00     -0.04      0.04   2119.83      1.00
     Rt_transformed_rw_diffs[3]      0.00      0.02     -0.00     -0.04      0.04   2196.86      1.00
     Rt_transformed_rw_diffs[4]      0.00      0.02     -0.00     -0.03      0.04   2391.45      1.00
     Rt_transformed_rw_diffs[5]      0.00      0.03      0.00     -0.04      0.04   2043.02      1.00
     Rt_transformed_rw_diffs[6]      0.00      0.02      0.00     -0.04      0.04   1514.40      1.00
     Rt_transformed_rw_diffs[7]     -0.00      0.02     -0.00     -0.04      0.04   2619.69      1.00
     Rt_transformed_rw_diffs[8]      0.00      0.03      0.00     -0.04      0.04   1883.84      1.00
     Rt_transformed_rw_diffs[9]      0.00      0.03      0.00     -0.04      0.04   2015.66      1.00
    Rt_transformed_rw_diffs[10]      0.00      0.02      0.00     -0.04      0.04   2045.47      1.00
    Rt_transformed_rw_diffs[11]     -0.00      0.03      0.00     -0.04      0.04   1615.10      1.00
    Rt_transformed_rw_diffs[12]      0.00      0.02      0.00     -0.04      0.04   2206.32      1.00
    Rt_transformed_rw_diffs[13]      0.00      0.03      0.00     -0.04      0.04   1175.93      1.00
    Rt_transformed_rw_diffs[14]     -0.00      0.03     -0.00     -0.04      0.04   1606.26      1.00
    Rt_transformed_rw_diffs[15]     -0.00      0.03     -0.00     -0.04      0.04   2344.62      1.00
    Rt_transformed_rw_diffs[16]     -0.00      0.02      0.00     -0.04      0.04   1522.33      1.00
    Rt_transformed_rw_diffs[17]      0.00      0.03      0.00     -0.04      0.04   2157.17      1.00
    Rt_transformed_rw_diffs[18]     -0.00      0.02     -0.00     -0.04      0.04   1594.95      1.00
    Rt_transformed_rw_diffs[19]      0.00      0.03     -0.00     -0.04      0.04   1698.70      1.00
    Rt_transformed_rw_diffs[20]      0.00      0.02      0.00     -0.04      0.04   1726.18      1.00
    Rt_transformed_rw_diffs[21]      0.00      0.02     -0.00     -0.04      0.04   2386.35      1.00
    Rt_transformed_rw_diffs[22]      0.00      0.03      0.00     -0.04      0.04   2028.63      1.00
    Rt_transformed_rw_diffs[23]      0.00      0.02      0.00     -0.04      0.03   1669.71      1.00
    Rt_transformed_rw_diffs[24]      0.00      0.02      0.00     -0.04      0.04   2126.33      1.00
    Rt_transformed_rw_diffs[25]     -0.00      0.02     -0.00     -0.04      0.04   2119.74      1.00
    Rt_transformed_rw_diffs[26]      0.00      0.03      0.00     -0.04      0.04   2657.91      1.00
    Rt_transformed_rw_diffs[27]     -0.00      0.03      0.00     -0.04      0.04   1939.30      1.00
    Rt_transformed_rw_diffs[28]     -0.00      0.02     -0.00     -0.04      0.04   1737.84      1.00
    Rt_transformed_rw_diffs[29]     -0.00      0.03     -0.00     -0.04      0.04   2105.55      1.00
>>>>>>> c7dc7da7

    Number of divergences: 0

Next, we will use the `spread_draws` function from the
`pyrenew.mcmcutils` module to process the MCMC samples. The
`spread_draws` function reformats the samples drawn from the
`mcmc.get_samples()` from the `hospmodel`. The samples are simulated Rt
values over time.

``` python
from pyrenew.mcmcutils import spread_draws
samps = spread_draws(hospmodel.mcmc.get_samples(), [("Rt", "time")])
```

We visualize these samples below, with individual possible Rt estimates
over time shown in light blue, and the overall mean estimate Rt shown in
dark blue.

``` python
import numpy as np
import polars as pl
fig, ax = plt.subplots(figsize=[4, 5])

ax.plot(x[0])
samp_ids = np.random.randint(size=25, low=0, high=999)
for samp_id in samp_ids:
    sub_samps = samps.filter(pl.col("draw") == samp_id).sort(pl.col('time'))
    ax.plot(sub_samps.select("time").to_numpy(),
            sub_samps.select("Rt").to_numpy(), color="darkblue", alpha=0.1)
ax.set_ylim([0.4, 1/.4])
ax.set_yticks([0.5, 1, 2])
ax.set_yscale("log")
```

![](pyrenew_demo_files/figure-commonmark/fig-sampled-rt-output-1.png)<|MERGE_RESOLUTION|>--- conflicted
+++ resolved
@@ -11,20 +11,6 @@
 pip install pyrenew
 ```
 
-    Requirement already satisfied: pyrenew in /mnt/c/Users/xrd4/Documents/repos/msr/model/.venv/lib/python3.10/site-packages (0.1.0)
-    Requirement already satisfied: jax<0.5.0,>=0.4.24 in /mnt/c/Users/xrd4/Documents/repos/msr/model/.venv/lib/python3.10/site-packages (from pyrenew) (0.4.26)
-    Requirement already satisfied: numpy<2.0.0,>=1.26.4 in /mnt/c/Users/xrd4/Documents/repos/msr/model/.venv/lib/python3.10/site-packages (from pyrenew) (1.26.4)
-    Requirement already satisfied: numpyro<0.14.0,>=0.13.2 in /mnt/c/Users/xrd4/Documents/repos/msr/model/.venv/lib/python3.10/site-packages (from pyrenew) (0.13.2)
-    Requirement already satisfied: pillow<11.0.0,>=10.3.0 in /mnt/c/Users/xrd4/Documents/repos/msr/model/.venv/lib/python3.10/site-packages (from pyrenew) (10.3.0)
-    Requirement already satisfied: polars<0.21.0,>=0.20.13 in /mnt/c/Users/xrd4/Documents/repos/msr/model/.venv/lib/python3.10/site-packages (from pyrenew) (0.20.19)
-    Requirement already satisfied: ml-dtypes>=0.2.0 in /mnt/c/Users/xrd4/Documents/repos/msr/model/.venv/lib/python3.10/site-packages (from jax<0.5.0,>=0.4.24->pyrenew) (0.4.0)
-    Requirement already satisfied: opt-einsum in /mnt/c/Users/xrd4/Documents/repos/msr/model/.venv/lib/python3.10/site-packages (from jax<0.5.0,>=0.4.24->pyrenew) (3.3.0)
-    Requirement already satisfied: scipy>=1.9 in /mnt/c/Users/xrd4/Documents/repos/msr/model/.venv/lib/python3.10/site-packages (from jax<0.5.0,>=0.4.24->pyrenew) (1.13.0)
-    Requirement already satisfied: jaxlib>=0.4.14 in /mnt/c/Users/xrd4/Documents/repos/msr/model/.venv/lib/python3.10/site-packages (from numpyro<0.14.0,>=0.13.2->pyrenew) (0.4.26)
-    Requirement already satisfied: multipledispatch in /mnt/c/Users/xrd4/Documents/repos/msr/model/.venv/lib/python3.10/site-packages (from numpyro<0.14.0,>=0.13.2->pyrenew) (1.0.0)
-    Requirement already satisfied: tqdm in /mnt/c/Users/xrd4/Documents/repos/msr/model/.venv/lib/python3.10/site-packages (from numpyro<0.14.0,>=0.13.2->pyrenew) (4.66.2)
-    Note: you may need to restart the kernel to use updated packages.
-
 You’ll also need working installations of `matplotlib`, `numpy`, `jax`,
 `numpyro`, and `polars`:
 
@@ -32,31 +18,6 @@
 pip install matplotlib numpy jax numpyro polars
 ```
 
-<<<<<<< HEAD
-    Requirement already satisfied: matplotlib in /mnt/c/Users/xrd4/Documents/repos/msr/model/.venv/lib/python3.10/site-packages (3.8.3)
-    Requirement already satisfied: numpy in /mnt/c/Users/xrd4/Documents/repos/msr/model/.venv/lib/python3.10/site-packages (1.26.4)
-    Requirement already satisfied: jax in /mnt/c/Users/xrd4/Documents/repos/msr/model/.venv/lib/python3.10/site-packages (0.4.26)
-    Requirement already satisfied: numpyro in /mnt/c/Users/xrd4/Documents/repos/msr/model/.venv/lib/python3.10/site-packages (0.13.2)
-    Requirement already satisfied: polars in /mnt/c/Users/xrd4/Documents/repos/msr/model/.venv/lib/python3.10/site-packages (0.20.19)
-    Requirement already satisfied: contourpy>=1.0.1 in /mnt/c/Users/xrd4/Documents/repos/msr/model/.venv/lib/python3.10/site-packages (from matplotlib) (1.2.1)
-    Requirement already satisfied: cycler>=0.10 in /mnt/c/Users/xrd4/Documents/repos/msr/model/.venv/lib/python3.10/site-packages (from matplotlib) (0.12.1)
-    Requirement already satisfied: fonttools>=4.22.0 in /mnt/c/Users/xrd4/Documents/repos/msr/model/.venv/lib/python3.10/site-packages (from matplotlib) (4.50.0)
-    Requirement already satisfied: kiwisolver>=1.3.1 in /mnt/c/Users/xrd4/Documents/repos/msr/model/.venv/lib/python3.10/site-packages (from matplotlib) (1.4.5)
-    Requirement already satisfied: packaging>=20.0 in /mnt/c/Users/xrd4/Documents/repos/msr/model/.venv/lib/python3.10/site-packages (from matplotlib) (24.0)
-    Requirement already satisfied: pillow>=8 in /mnt/c/Users/xrd4/Documents/repos/msr/model/.venv/lib/python3.10/site-packages (from matplotlib) (10.3.0)
-    Requirement already satisfied: pyparsing>=2.3.1 in /mnt/c/Users/xrd4/Documents/repos/msr/model/.venv/lib/python3.10/site-packages (from matplotlib) (3.1.2)
-    Requirement already satisfied: python-dateutil>=2.7 in /mnt/c/Users/xrd4/Documents/repos/msr/model/.venv/lib/python3.10/site-packages (from matplotlib) (2.9.0.post0)
-    Requirement already satisfied: ml-dtypes>=0.2.0 in /mnt/c/Users/xrd4/Documents/repos/msr/model/.venv/lib/python3.10/site-packages (from jax) (0.4.0)
-    Requirement already satisfied: opt-einsum in /mnt/c/Users/xrd4/Documents/repos/msr/model/.venv/lib/python3.10/site-packages (from jax) (3.3.0)
-    Requirement already satisfied: scipy>=1.9 in /mnt/c/Users/xrd4/Documents/repos/msr/model/.venv/lib/python3.10/site-packages (from jax) (1.13.0)
-    Requirement already satisfied: jaxlib>=0.4.14 in /mnt/c/Users/xrd4/Documents/repos/msr/model/.venv/lib/python3.10/site-packages (from numpyro) (0.4.26)
-    Requirement already satisfied: multipledispatch in /mnt/c/Users/xrd4/Documents/repos/msr/model/.venv/lib/python3.10/site-packages (from numpyro) (1.0.0)
-    Requirement already satisfied: tqdm in /mnt/c/Users/xrd4/Documents/repos/msr/model/.venv/lib/python3.10/site-packages (from numpyro) (4.66.2)
-    Requirement already satisfied: six>=1.5 in /mnt/c/Users/xrd4/Documents/repos/msr/model/.venv/lib/python3.10/site-packages (from python-dateutil>=2.7->matplotlib) (1.16.0)
-    Note: you may need to restart the kernel to use updated packages.
-
-=======
->>>>>>> c7dc7da7
 To begin, run the following import section to call external modules and
 functions necessary to run the `pyrenew` demo. The `import` statement
 imports the module and the `as` statement renames the module for use
@@ -77,8 +38,6 @@
 ``` python
 from pyrenew.process import SimpleRandomWalkProcess
 ```
-
-    An NVIDIA GPU may be present on this machine, but a CUDA-enabled jaxlib is not installed. Falling back to cpu.
 
 To understand the simple random walk process underlying the sampling
 within the renewal process model, we first examine a single random walk
@@ -179,24 +138,15 @@
             ),
     )
 
-<<<<<<< HEAD
 # 5) An observation process for the hospital admissions
 admissions_process = PoissonObservation()
-=======
-# 5) An observation process for the hospitalizations
-obs_process = PoissonObservation()
->>>>>>> c7dc7da7
 
 # 6) A random walk process (it could be deterministic using
 # pyrenew.process.DeterministicProcess())
 Rt_process = RtRandomWalkProcess()
 ```
 
-<<<<<<< HEAD
 The `HospitalAdmissionsModel` is then initialized using the initial
-=======
-The `HospitalizationsModel` is then initialized using the initial
->>>>>>> c7dc7da7
 conditions just defined:
 
 ``` python
@@ -204,13 +154,8 @@
 hospmodel = HospitalAdmissionsModel(
     gen_int=gen_int,
     I0=I0,
-<<<<<<< HEAD
     latent_admissions=latent_admissions,
-    admissions_process=admissions_process,
-=======
-    latent_hospitalizations=latent_hospitalizations,
-    observation_process=obs_process,
->>>>>>> c7dc7da7
+    observation_process=admissions_process,
     latent_infections=latent_infections,
     Rt_process=Rt_process
     )
@@ -236,11 +181,7 @@
            0.25865382, 0.27503362, 0.30029488, 0.3289544 , 0.35262382,
            0.37418258, 0.41274938, 0.43839005, 0.47672123, 0.50913286,
            0.5625195 , 0.6113282 , 0.67092246, 0.7138808 , 0.77217466,
-<<<<<<< HEAD
-           0.819254  ], dtype=float32), infection_hosp_rate=Array(0.04929917, dtype=float32), latent=Array([0.        , 0.        , 0.        , 0.        , 0.        ,
-=======
            0.819254  ], dtype=float32), IHR=Array(0.04929917, dtype=float32), latent_admissions=Array([0.        , 0.        , 0.        , 0.        , 0.        ,
->>>>>>> c7dc7da7
            0.        , 0.        , 0.        , 0.        , 0.        ,
            0.        , 0.        , 0.        , 0.00064262, 0.0021317 ,
            0.00302979, 0.00416974, 0.0049305 , 0.00487205, 0.00530097,
@@ -269,11 +210,7 @@
 an MCMC algorithm, with the arguments generated in `hospmodel` object,
 using 1000 warmup stepts and 1000 samples to draw from the posterior
 distribution of the model parameters. The model is run for
-<<<<<<< HEAD
-`len(x.sampled)-1` time steps with the seed set by
-=======
 `len(x.sampled_admissions)-1` time steps with the seed set by
->>>>>>> c7dc7da7
 `jax.random.PRNGKey()`
 
 ``` python
@@ -281,13 +218,8 @@
 hospmodel.run(
     num_warmup=1000,
     num_samples=1000,
-<<<<<<< HEAD
-    observed_admissions=x.sampled,
-    n_timepoints = len(x.sampled)-1,
-=======
-    observed_hospitalizations=x.sampled_admissions,
+    observed_admissions=x.sampled_admissions,
     n_timepoints = len(x.sampled_admissions)-1,
->>>>>>> c7dc7da7
     rng_key=jax.random.PRNGKey(54),
     mcmc_args=dict(progress_bar=False),
     )
@@ -301,7 +233,6 @@
 
 
                                      mean       std    median      5.0%     95.0%     n_eff     r_hat
-<<<<<<< HEAD
                              I0      1.30      1.20      0.94      0.07      2.75    975.77      1.00
                             Rt0      1.24      0.17      1.23      0.96      1.50   1734.73      1.00
      Rt_transformed_rw_diffs[0]     -0.00      0.03      0.00     -0.04      0.04   2293.16      1.00
@@ -335,41 +266,6 @@
     Rt_transformed_rw_diffs[28]     -0.00      0.03      0.00     -0.04      0.05   1944.24      1.00
     Rt_transformed_rw_diffs[29]     -0.00      0.02     -0.00     -0.04      0.04   1820.05      1.00
             infection_hosp_rate      0.05      0.00      0.05      0.05      0.05   2296.48      1.00
-=======
-                             I0      1.27      1.10      0.97      0.10      2.42   1132.34      1.00
-                            IHR      0.05      0.00      0.05      0.05      0.05   2306.45      1.00
-                            Rt0      1.23      0.17      1.23      0.93      1.48   1327.22      1.00
-     Rt_transformed_rw_diffs[0]     -0.00      0.02     -0.00     -0.04      0.04   1404.95      1.00
-     Rt_transformed_rw_diffs[1]      0.00      0.03      0.00     -0.04      0.04   2280.86      1.00
-     Rt_transformed_rw_diffs[2]     -0.00      0.02     -0.00     -0.04      0.04   2119.83      1.00
-     Rt_transformed_rw_diffs[3]      0.00      0.02     -0.00     -0.04      0.04   2196.86      1.00
-     Rt_transformed_rw_diffs[4]      0.00      0.02     -0.00     -0.03      0.04   2391.45      1.00
-     Rt_transformed_rw_diffs[5]      0.00      0.03      0.00     -0.04      0.04   2043.02      1.00
-     Rt_transformed_rw_diffs[6]      0.00      0.02      0.00     -0.04      0.04   1514.40      1.00
-     Rt_transformed_rw_diffs[7]     -0.00      0.02     -0.00     -0.04      0.04   2619.69      1.00
-     Rt_transformed_rw_diffs[8]      0.00      0.03      0.00     -0.04      0.04   1883.84      1.00
-     Rt_transformed_rw_diffs[9]      0.00      0.03      0.00     -0.04      0.04   2015.66      1.00
-    Rt_transformed_rw_diffs[10]      0.00      0.02      0.00     -0.04      0.04   2045.47      1.00
-    Rt_transformed_rw_diffs[11]     -0.00      0.03      0.00     -0.04      0.04   1615.10      1.00
-    Rt_transformed_rw_diffs[12]      0.00      0.02      0.00     -0.04      0.04   2206.32      1.00
-    Rt_transformed_rw_diffs[13]      0.00      0.03      0.00     -0.04      0.04   1175.93      1.00
-    Rt_transformed_rw_diffs[14]     -0.00      0.03     -0.00     -0.04      0.04   1606.26      1.00
-    Rt_transformed_rw_diffs[15]     -0.00      0.03     -0.00     -0.04      0.04   2344.62      1.00
-    Rt_transformed_rw_diffs[16]     -0.00      0.02      0.00     -0.04      0.04   1522.33      1.00
-    Rt_transformed_rw_diffs[17]      0.00      0.03      0.00     -0.04      0.04   2157.17      1.00
-    Rt_transformed_rw_diffs[18]     -0.00      0.02     -0.00     -0.04      0.04   1594.95      1.00
-    Rt_transformed_rw_diffs[19]      0.00      0.03     -0.00     -0.04      0.04   1698.70      1.00
-    Rt_transformed_rw_diffs[20]      0.00      0.02      0.00     -0.04      0.04   1726.18      1.00
-    Rt_transformed_rw_diffs[21]      0.00      0.02     -0.00     -0.04      0.04   2386.35      1.00
-    Rt_transformed_rw_diffs[22]      0.00      0.03      0.00     -0.04      0.04   2028.63      1.00
-    Rt_transformed_rw_diffs[23]      0.00      0.02      0.00     -0.04      0.03   1669.71      1.00
-    Rt_transformed_rw_diffs[24]      0.00      0.02      0.00     -0.04      0.04   2126.33      1.00
-    Rt_transformed_rw_diffs[25]     -0.00      0.02     -0.00     -0.04      0.04   2119.74      1.00
-    Rt_transformed_rw_diffs[26]      0.00      0.03      0.00     -0.04      0.04   2657.91      1.00
-    Rt_transformed_rw_diffs[27]     -0.00      0.03      0.00     -0.04      0.04   1939.30      1.00
-    Rt_transformed_rw_diffs[28]     -0.00      0.02     -0.00     -0.04      0.04   1737.84      1.00
-    Rt_transformed_rw_diffs[29]     -0.00      0.03     -0.00     -0.04      0.04   2105.55      1.00
->>>>>>> c7dc7da7
 
     Number of divergences: 0
 
