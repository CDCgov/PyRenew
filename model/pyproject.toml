--- conflicted
+++ resolved
@@ -30,25 +30,6 @@
 pytest-mpl = "^0.17.0"
 numpydoc = "^1.7.0"
 
-<<<<<<< HEAD
-=======
-[tool.numpydoc_validation]
-checks = [
-    "GL03",
-    "GL08",
-    "SS01",
-    "PR03",
-    "PR04",
-    "PR07",
-    "RT01"
-]
-exclude = [  # don't report on objects that match any of these regex
-    '\.undocumented_method$',
-    '\.__repr__$',
-    '\.__call__$'
-]
-
->>>>>>> 74a66feb
 [build-system]
 requires = ["poetry-core"]
 build-backend = "poetry.core.masonry.api"