[tool.poetry]
name = "pyrenew"
version = "0.1.0"
description = "Pyrenew: a package for Bayesian renewal modeling with JAX and Numpyro\""
authors = ["Dylan H. Morris <dylan@dylanhmorris.com>"]
license = "Apache 2.0"
readme = "README.md"

[tool.poetry.dependencies]
python = "^3.10"
numpyro = "^0.13.2"
jax = "^0.4.24"
numpy = "^1.26.4"
polars = "^0.20.13"
pillow = "^10.3.0" # See #56 on CDCgov/multisignal-epi-inference

[tool.poetry.group.dev]
optional = true

[tool.poetry.group.dev.dependencies]
pyyaml = "^6.0.0"
matplotlib = "^3.8.3"
ipykernel = "^6.29.3"
numpydoc = "^1.6.0"
<<<<<<< HEAD
=======
nbclient = "^0.10.0"
nbformat = "^5.10.0"
pytest-cov = "^5.0.0"
>>>>>>> a9b73d83

[tool.numpydoc_validation]
checks = [
    "EX01",
    "SA01",
    "ES01",
]
exclude = [  # don't report on objects that match any of these regex
    '\.undocumented_method$',
    '\.__repr__$',
    '\.__init__$',
]
override_SS05 = [  # override SS05 to allow docstrings starting with these words
    '^Process ',
    '^Assess ',
    '^Access ',
]

[tool.numpydoc_validation]
checks = [
    "EX01",
    "SA01",
    "ES01",
]
exclude = [  # don't report on objects that match any of these regex
    '\.undocumented_method$',
    '\.__repr__$',
    '\.__init__$',
]
override_SS05 = [  # override SS05 to allow docstrings starting with these words
    '^Process ',
    '^Assess ',
    '^Access ',
]

[tool.poetry.group.test.dependencies]
pytest = "^8.0.0"

[build-system]
requires = ["poetry-core"]
build-backend = "poetry.core.masonry.api"<|MERGE_RESOLUTION|>--- conflicted
+++ resolved
@@ -22,12 +22,9 @@
 matplotlib = "^3.8.3"
 ipykernel = "^6.29.3"
 numpydoc = "^1.6.0"
-<<<<<<< HEAD
-=======
 nbclient = "^0.10.0"
 nbformat = "^5.10.0"
 pytest-cov = "^5.0.0"
->>>>>>> a9b73d83
 
 [tool.numpydoc_validation]
 checks = [
@@ -46,26 +43,6 @@
     '^Access ',
 ]
 
-[tool.numpydoc_validation]
-checks = [
-    "EX01",
-    "SA01",
-    "ES01",
-]
-exclude = [  # don't report on objects that match any of these regex
-    '\.undocumented_method$',
-    '\.__repr__$',
-    '\.__init__$',
-]
-override_SS05 = [  # override SS05 to allow docstrings starting with these words
-    '^Process ',
-    '^Assess ',
-    '^Access ',
-]
-
-[tool.poetry.group.test.dependencies]
-pytest = "^8.0.0"
-
 [build-system]
 requires = ["poetry-core"]
 build-backend = "poetry.core.masonry.api"