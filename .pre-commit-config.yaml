--- conflicted
+++ resolved
@@ -18,12 +18,8 @@
         name: Tutorials .rst placeholders
         entry: ./hook_scripts/pre-commit-rst-placeholder.sh
         language: script
-<<<<<<< HEAD
-        files: 'docs/.*\.qmd'
-=======
         always_run: true
         files: "docs/source/tutorials/.*(qmd|rst)$"
->>>>>>> 06b66da0
   - repo: https://github.com/psf/black
     rev: 23.10.0
     hooks:
