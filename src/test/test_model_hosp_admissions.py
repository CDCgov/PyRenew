--- conflicted
+++ resolved
@@ -1,12 +1,9 @@
 # -*- coding: utf-8 -*-
 # numpydoc ignore=GL08
 
-<<<<<<< HEAD
 
 from test.utils import SimpleRt
-=======
-from test.utils import simple_rt
->>>>>>> 144d2b81
+
 
 import jax.numpy as jnp
 import jax.random as jr
