# -*- coding: utf-8 -*-
# numpydoc ignore=GL08


from test.utils import SimpleRt

import jax.numpy as jnp
import jax.random as jr
import numpy as np
import numpyro
import numpyro.distributions as dist
import polars as pl
import pytest

from pyrenew.deterministic import (
    DeterministicPMF,
    DeterministicVariable,
    NullObservation,
)
from pyrenew.latent import (
    HospitalAdmissions,
    InfectionInitializationProcess,
    Infections,
    InitializeInfectionsZeroPad,
)
from pyrenew.metaclass import DistributionalRV, RandomVariable, SampledValue
from pyrenew.model import HospitalAdmissionsModel
from pyrenew.observation import PoissonObservation


class UniformProbForTest(RandomVariable):  # numpydoc ignore=GL08
    def __init__(
        self,
        size: int,
        pname: str,
    ):  # numpydoc ignore=GL08
        self.size = size
        self.name = pname

        return None

    @staticmethod
    def validate(self):  # numpydoc ignore=GL08
        return None

    def sample(self, **kwargs):  # numpydoc ignore=GL08
        return (
            SampledValue(
                numpyro.sample(
                    name=self.name,
                    fn=dist.Uniform(high=0.99, low=0.01),
                    sample_shape=(self.size,),
                )
            ),
        )


def test_model_hosp_no_timepoints_or_observations():
    """
    Checks that the hospital admissions model does not run
    without either n_datapoints or observed_admissions
    """

    gen_int = DeterministicPMF(
        name="gen_int", value=jnp.array([0.25, 0.25, 0.25, 0.25])
    )

    I0 = DistributionalRV(name="I0", distribution=dist.LogNormal(0, 1))

    latent_infections = Infections()
    Rt_process = SimpleRt()

    observed_admissions = PoissonObservation("poisson_rv")

    inf_hosp = DeterministicPMF(
        name="inf_hosp",
        value=jnp.array(
            [
                0,
                0,
                0,
                0,
                0,
                0,
                0,
                0,
                0,
                0,
                0,
                0,
                0,
                0.25,
                0.5,
                0.1,
                0.1,
                0.05,
            ],
        ),
    )

    latent_admissions = HospitalAdmissions(
        infection_to_admission_interval_rv=inf_hosp,
        infection_hospitalization_ratio_rv=DistributionalRV(
            name="IHR", distribution=dist.LogNormal(jnp.log(0.05), 0.05)
        ),
    )

    model1 = HospitalAdmissionsModel(
        gen_int_rv=gen_int,
        I0_rv=I0,
        Rt_process_rv=Rt_process,
        latent_infections_rv=latent_infections,
        latent_hosp_admissions_rv=latent_admissions,
        hosp_admission_obs_process_rv=observed_admissions,
    )

    with numpyro.handlers.seed(rng_seed=223):
        with pytest.raises(ValueError, match="Either"):
            model1.sample(n_datapoints=None, data_observed_admissions=None)


def test_model_hosp_both_timepoints_and_observations():
    """
    Checks that the hospital admissions model does not run with
    both n_datapoints and observed_admissions passed
    """

    gen_int = DeterministicPMF(
        name="gen_int",
        value=jnp.array([0.25, 0.25, 0.25, 0.25]),
    )

    I0 = DistributionalRV(name="I0", distribution=dist.LogNormal(0, 1))

    latent_infections = Infections()
    Rt_process = SimpleRt()

    observed_admissions = PoissonObservation("poisson_rv")

    inf_hosp = DeterministicPMF(
        name="inf_hosp",
        value=jnp.array(
            [
                0,
                0,
                0,
                0,
                0,
                0,
                0,
                0,
                0,
                0,
                0,
                0,
                0,
                0.25,
                0.5,
                0.1,
                0.1,
                0.05,
            ],
        ),
    )

    latent_admissions = HospitalAdmissions(
        infection_to_admission_interval_rv=inf_hosp,
        infection_hospitalization_ratio_rv=DistributionalRV(
            name="IHR", distribution=dist.LogNormal(jnp.log(0.05), 0.05)
        ),
    )

    model1 = HospitalAdmissionsModel(
        gen_int_rv=gen_int,
        I0_rv=I0,
        Rt_process_rv=Rt_process,
        latent_infections_rv=latent_infections,
        latent_hosp_admissions_rv=latent_admissions,
        hosp_admission_obs_process_rv=observed_admissions,
    )

    with numpyro.handlers.seed(rng_seed=223):
        with pytest.raises(ValueError, match="Cannot pass both"):
            model1.sample(
                n_datapoints=30,
                data_observed_hosp_admissions=jnp.repeat(jnp.nan, 30),
            )


def test_model_hosp_no_obs_model():
    """
    Checks that the partially deterministic
    Hospitalization model runs
    """

    gen_int = DeterministicPMF(
        name="gen_int",
        value=jnp.array([0.25, 0.25, 0.25, 0.25]),
    )

<<<<<<< HEAD
=======
    I0 = InfectionInitializationProcess(
        "I0_initialization",
        DistributionalRV(name="I0", distribution=dist.LogNormal(0, 1)),
        InitializeInfectionsZeroPad(n_timepoints=gen_int.size()),
        t_unit=1,
    )

    latent_infections = Infections()
    Rt_process = SimpleRt()

>>>>>>> a793417d
    inf_hosp = DeterministicPMF(
        name="inf_hosp",
        value=jnp.array(
            [
                0,
                0,
                0,
                0,
                0,
                0,
                0,
                0,
                0,
                0,
                0,
                0,
                0,
                0.25,
                0.5,
                0.1,
                0.1,
                0.05,
            ]
        ),
    )

    I0 = InfectionInitializationProcess(
        "I0_initialization",
        DistributionalRV(name="I0", distribution=dist.LogNormal(0, 1)),
        InitializeInfectionsZeroPad(n_timepoints=inf_hosp.size()),
        t_unit=1,
    )

    latent_infections = Infections()
    Rt_process = simple_rt()

    latent_admissions = HospitalAdmissions(
        infection_to_admission_interval_rv=inf_hosp,
        infection_hospitalization_ratio_rv=DistributionalRV(
            name="IHR",
            distribution=dist.LogNormal(jnp.log(0.05), 0.05),
        ),
    )

    model0 = HospitalAdmissionsModel(
        gen_int_rv=gen_int,
        I0_rv=I0,
        Rt_process_rv=Rt_process,
        latent_infections_rv=latent_infections,
        latent_hosp_admissions_rv=latent_admissions,
        hosp_admission_obs_process_rv=None,
    )

    # Sampling and fitting model 0 (with no obs for infections)
    with numpyro.handlers.seed(rng_seed=223):
        model0_samp = model0.sample(n_datapoints=30)

    model0.hosp_admission_obs_process_rv = NullObservation()

    with numpyro.handlers.seed(rng_seed=223):
        model1_samp = model0.sample(n_datapoints=30)

    np.testing.assert_array_almost_equal(
        model0_samp.Rt.value, model1_samp.Rt.value
    )
    np.testing.assert_array_equal(
        model0_samp.latent_infections.value,
        model1_samp.latent_infections.value,
    )
    np.testing.assert_array_equal(
        model0_samp.infection_hosp_rate.value,
        model1_samp.infection_hosp_rate.value,
    )
    np.testing.assert_array_equal(
        model0_samp.latent_hosp_admissions.value,
        model1_samp.latent_hosp_admissions.value,
    )

    # These are supposed to be none, both
    assert model0_samp.observed_hosp_admissions.value is None
    assert model1_samp.observed_hosp_admissions.value is None

    model0.run(
        num_warmup=500,
        num_samples=500,
        rng_key=jr.key(272),
        data_observed_hosp_admissions=model0_samp.latent_hosp_admissions.value,
    )

    inf = model0.spread_draws(["latent_hospital_admissions"])
    inf_mean = (
        inf.group_by("draw")
        .agg(pl.col("latent_hospital_admissions").mean())
        .sort(pl.col("draw"))
    )

    # For now the assertion is only about the expected number of rows
    # It should be about the MCMC inference.
    assert inf_mean.to_numpy().shape[0] == 500


def test_model_hosp_with_obs_model():
    """
    Checks that the random Hospitalization model runs
    """

    gen_int = DeterministicPMF(
        name="gen_int", value=jnp.array([0.25, 0.25, 0.25, 0.25])
    )

<<<<<<< HEAD
=======
    I0 = InfectionInitializationProcess(
        "I0_initialization",
        DistributionalRV(name="I0", distribution=dist.LogNormal(0, 1)),
        InitializeInfectionsZeroPad(n_timepoints=gen_int.size()),
        t_unit=1,
    )

    latent_infections = Infections()
    Rt_process = SimpleRt()
    observed_admissions = PoissonObservation("poisson_rv")

>>>>>>> a793417d
    inf_hosp = DeterministicPMF(
        name="inf_hosp",
        value=jnp.array(
            [
                0,
                0,
                0,
                0,
                0,
                0,
                0,
                0,
                0,
                0,
                0,
                0,
                0,
                0.25,
                0.5,
                0.1,
                0.1,
                0.05,
            ]
        ),
    )

    I0 = InfectionInitializationProcess(
        "I0_initialization",
        DistributionalRV(name="I0", distribution=dist.LogNormal(0, 1)),
        InitializeInfectionsZeroPad(n_timepoints=inf_hosp.size()),
        t_unit=1,
    )

    latent_infections = Infections()
    Rt_process = simple_rt()
    observed_admissions = PoissonObservation("poisson_rv")

    latent_admissions = HospitalAdmissions(
        infection_to_admission_interval_rv=inf_hosp,
        infection_hospitalization_ratio_rv=DistributionalRV(
            name="IHR",
            distribution=dist.LogNormal(jnp.log(0.05), 0.05),
        ),
    )

    model1 = HospitalAdmissionsModel(
        gen_int_rv=gen_int,
        I0_rv=I0,
        Rt_process_rv=Rt_process,
        latent_infections_rv=latent_infections,
        latent_hosp_admissions_rv=latent_admissions,
        hosp_admission_obs_process_rv=observed_admissions,
    )

    # Sampling and fitting model 0 (with no obs for infections)
    with numpyro.handlers.seed(rng_seed=233):
        model1_samp = model1.sample(n_datapoints=30)

    model1.run(
        num_warmup=500,
        num_samples=500,
        rng_key=jr.key(272),
        data_observed_hosp_admissions=model1_samp.observed_hosp_admissions.value,
    )

    inf = model1.spread_draws(["latent_hospital_admissions"])
    inf_mean = (
        inf.group_by("draw")
        .agg(pl.col("latent_hospital_admissions").mean())
        .sort(pl.col("draw"))
    )

    # For now the assertion is only about the expected number of rows
    # It should be about the MCMC inference.
    assert inf_mean.to_numpy().shape[0] == 500


def test_model_hosp_with_obs_model_weekday_phosp_2():
    """
    Checks that the random Hospitalization model runs
    """

    gen_int = DeterministicPMF(
        name="gen_int",
        value=jnp.array([0.25, 0.25, 0.25, 0.25]),
    )

<<<<<<< HEAD
=======
    I0 = InfectionInitializationProcess(
        "I0_initialization",
        DistributionalRV(name="I0", distribution=dist.LogNormal(0, 1)),
        InitializeInfectionsZeroPad(n_timepoints=gen_int.size()),
        t_unit=1,
    )

    latent_infections = Infections()
    Rt_process = SimpleRt()
    observed_admissions = PoissonObservation("poisson_rv")

>>>>>>> a793417d
    inf_hosp = DeterministicPMF(
        name="inf_hosp",
        value=jnp.array(
            [
                0,
                0,
                0,
                0,
                0,
                0,
                0,
                0,
                0,
                0,
                0,
                0,
                0,
                0.25,
                0.5,
                0.1,
                0.1,
                0.05,
            ]
        ),
    )

    I0 = InfectionInitializationProcess(
        "I0_initialization",
        DistributionalRV(name="I0", distribution=dist.LogNormal(0, 1)),
        InitializeInfectionsZeroPad(n_timepoints=inf_hosp.size()),
        t_unit=1,
    )

    latent_infections = Infections()
    Rt_process = simple_rt()
    observed_admissions = PoissonObservation("poisson_rv")

    hosp_report_prob_dist = UniformProbForTest(1, "hosp_report_prob_dist")
    weekday = UniformProbForTest(7, "weekday")

    latent_admissions = HospitalAdmissions(
        infection_to_admission_interval_rv=inf_hosp,
        day_of_week_effect_rv=weekday,
        hospitalization_reporting_ratio_rv=hosp_report_prob_dist,
        infection_hospitalization_ratio_rv=DistributionalRV(
            name="IHR", distribution=dist.LogNormal(jnp.log(0.05), 0.05)
        ),
    )

    model1 = HospitalAdmissionsModel(
        I0_rv=I0,
        gen_int_rv=gen_int,
        Rt_process_rv=Rt_process,
        latent_infections_rv=latent_infections,
        latent_hosp_admissions_rv=latent_admissions,
        hosp_admission_obs_process_rv=observed_admissions,
    )

    # Sampling and fitting model 0 (with no obs for infections)
    with numpyro.handlers.seed(rng_seed=223):
        model1_samp = model1.sample(n_datapoints=30)

    model1.run(
        num_warmup=500,
        num_samples=500,
        rng_key=jr.key(272),
        data_observed_hosp_admissions=model1_samp.observed_hosp_admissions.value,
    )

    inf = model1.spread_draws(["latent_hospital_admissions"])
    inf_mean = (
        inf.group_by("draw")
        .agg(pl.col("latent_hospital_admissions").mean())
        .sort(pl.col("draw"))
    )

    # For now the assertion is only about the expected number of rows
    # It should be about the MCMC inference.
    assert inf_mean.to_numpy().shape[0] == 500


def test_model_hosp_with_obs_model_weekday_phosp():
    """
    Checks that the random Hospitalization model runs
    """

    gen_int = DeterministicPMF(
        name="gen_int",
        value=jnp.array([0.25, 0.25, 0.25, 0.25]),
    )
    n_obs_to_generate = 30
    pad_size = 5

<<<<<<< HEAD
=======
    I0 = InfectionInitializationProcess(
        "I0_initialization",
        DistributionalRV(name="I0", distribution=dist.LogNormal(0, 1)),
        InitializeInfectionsZeroPad(n_timepoints=gen_int.size()),
        t_unit=1,
    )

    latent_infections = Infections()
    Rt_process = SimpleRt()

    observed_admissions = PoissonObservation("poisson_rv")

>>>>>>> a793417d
    inf_hosp = DeterministicPMF(
        name="inf_hosp",
        value=jnp.array(
            [
                0,
                0,
                0,
                0,
                0,
                0,
                0,
                0,
                0,
                0,
                0,
                0,
                0,
                0.25,
                0.5,
                0.1,
                0.1,
                0.05,
            ]
        ),
    )

    I0 = InfectionInitializationProcess(
        "I0_initialization",
        DistributionalRV(name="I0", distribution=dist.LogNormal(0, 1)),
        InitializeInfectionsZeroPad(n_timepoints=inf_hosp.size()),
        t_unit=1,
    )

    latent_infections = Infections()
    Rt_process = simple_rt()

    observed_admissions = PoissonObservation("poisson_rv")

    # Other random components
    total_length = n_obs_to_generate + pad_size + 1  # gen_int.size()
    weekday = jnp.array([1, 1, 1, 1, 2, 2, 2])
    weekday = weekday / weekday.sum()

    weekday = DeterministicVariable(name="weekday", value=weekday)

    hosp_report_prob_dist = jnp.array([0.9, 0.8, 0.7, 0.7, 0.6, 0.4])
    hosp_report_prob_dist = jnp.tile(hosp_report_prob_dist, 10)
    hosp_report_prob_dist = hosp_report_prob_dist[:total_length]
    hosp_report_prob_dist = hosp_report_prob_dist / hosp_report_prob_dist.sum()

    hosp_report_prob_dist = DeterministicVariable(
        name="hosp_report_prob_dist",
        value=hosp_report_prob_dist,
    )

    latent_admissions = HospitalAdmissions(
        infection_to_admission_interval_rv=inf_hosp,
        day_of_week_effect_rv=weekday,
        hospitalization_reporting_ratio_rv=hosp_report_prob_dist,
        infection_hospitalization_ratio_rv=DistributionalRV(
            name="IHR",
            distribution=dist.LogNormal(jnp.log(0.05), 0.05),
        ),
    )

    model1 = HospitalAdmissionsModel(
        I0_rv=I0,
        gen_int_rv=gen_int,
        Rt_process_rv=Rt_process,
        latent_infections_rv=latent_infections,
        latent_hosp_admissions_rv=latent_admissions,
        hosp_admission_obs_process_rv=observed_admissions,
    )

    # Sampling and fitting model 0 (with no obs for infections)
    with numpyro.handlers.seed(rng_seed=223):
        model1_samp = model1.sample(
            n_datapoints=n_obs_to_generate, padding=pad_size
        )

    # Showed during merge conflict, but unsure if it will be needed
    #  pad_size = 5
    # obs = jnp.hstack(
    #     [
    #         jnp.repeat(jnp.nan, pad_size),
    #         model1_samp.observed_hosp_admissions.value[pad_size:],
    #     ]
    # )
    # Running with padding
    model1.run(
        num_warmup=500,
        num_samples=500,
        rng_key=jr.key(272),
        data_observed_hosp_admissions=model1_samp.observed_hosp_admissions.value,
        padding=pad_size,
    )

    inf = model1.spread_draws(["latent_hospital_admissions"])
    inf_mean = (
        inf.group_by("draw")
        .agg(pl.col("latent_hospital_admissions").mean())
        .sort(pl.col("draw"))
    )

    # For now the assertion is only about the expected number of rows
    # It should be about the MCMC inference.
    assert inf_mean.to_numpy().shape[0] == 500<|MERGE_RESOLUTION|>--- conflicted
+++ resolved
@@ -65,13 +65,6 @@
         name="gen_int", value=jnp.array([0.25, 0.25, 0.25, 0.25])
     )
 
-    I0 = DistributionalRV(name="I0", distribution=dist.LogNormal(0, 1))
-
-    latent_infections = Infections()
-    Rt_process = SimpleRt()
-
-    observed_admissions = PoissonObservation("poisson_rv")
-
     inf_hosp = DeterministicPMF(
         name="inf_hosp",
         value=jnp.array(
@@ -97,6 +90,13 @@
             ],
         ),
     )
+
+    I0 = DistributionalRV(name="I0", distribution=dist.LogNormal(0, 1))
+
+    latent_infections = Infections()
+    Rt_process = SimpleRt()
+
+    observed_admissions = PoissonObservation("poisson_rv")
 
     latent_admissions = HospitalAdmissions(
         infection_to_admission_interval_rv=inf_hosp,
@@ -130,13 +130,6 @@
         value=jnp.array([0.25, 0.25, 0.25, 0.25]),
     )
 
-    I0 = DistributionalRV(name="I0", distribution=dist.LogNormal(0, 1))
-
-    latent_infections = Infections()
-    Rt_process = SimpleRt()
-
-    observed_admissions = PoissonObservation("poisson_rv")
-
     inf_hosp = DeterministicPMF(
         name="inf_hosp",
         value=jnp.array(
@@ -162,6 +155,12 @@
             ],
         ),
     )
+
+    I0 = DistributionalRV(name="I0", distribution=dist.LogNormal(0, 1))
+
+    latent_infections = Infections()
+    Rt_process = SimpleRt()
+    observed_admissions = PoissonObservation("poisson_rv")
 
     latent_admissions = HospitalAdmissions(
         infection_to_admission_interval_rv=inf_hosp,
@@ -198,19 +197,6 @@
         value=jnp.array([0.25, 0.25, 0.25, 0.25]),
     )
 
-<<<<<<< HEAD
-=======
-    I0 = InfectionInitializationProcess(
-        "I0_initialization",
-        DistributionalRV(name="I0", distribution=dist.LogNormal(0, 1)),
-        InitializeInfectionsZeroPad(n_timepoints=gen_int.size()),
-        t_unit=1,
-    )
-
-    latent_infections = Infections()
-    Rt_process = SimpleRt()
-
->>>>>>> a793417d
     inf_hosp = DeterministicPMF(
         name="inf_hosp",
         value=jnp.array(
@@ -245,7 +231,7 @@
     )
 
     latent_infections = Infections()
-    Rt_process = simple_rt()
+    Rt_process = SimpleRt()
 
     latent_admissions = HospitalAdmissions(
         infection_to_admission_interval_rv=inf_hosp,
@@ -273,9 +259,7 @@
     with numpyro.handlers.seed(rng_seed=223):
         model1_samp = model0.sample(n_datapoints=30)
 
-    np.testing.assert_array_almost_equal(
-        model0_samp.Rt.value, model1_samp.Rt.value
-    )
+    np.testing.assert_array_almost_equal(model0_samp.Rt.value, model1_samp.Rt.value)
     np.testing.assert_array_equal(
         model0_samp.latent_infections.value,
         model1_samp.latent_infections.value,
@@ -321,20 +305,6 @@
         name="gen_int", value=jnp.array([0.25, 0.25, 0.25, 0.25])
     )
 
-<<<<<<< HEAD
-=======
-    I0 = InfectionInitializationProcess(
-        "I0_initialization",
-        DistributionalRV(name="I0", distribution=dist.LogNormal(0, 1)),
-        InitializeInfectionsZeroPad(n_timepoints=gen_int.size()),
-        t_unit=1,
-    )
-
-    latent_infections = Infections()
-    Rt_process = SimpleRt()
-    observed_admissions = PoissonObservation("poisson_rv")
-
->>>>>>> a793417d
     inf_hosp = DeterministicPMF(
         name="inf_hosp",
         value=jnp.array(
@@ -369,7 +339,7 @@
     )
 
     latent_infections = Infections()
-    Rt_process = simple_rt()
+    Rt_process = SimpleRt()
     observed_admissions = PoissonObservation("poisson_rv")
 
     latent_admissions = HospitalAdmissions(
@@ -422,20 +392,6 @@
         value=jnp.array([0.25, 0.25, 0.25, 0.25]),
     )
 
-<<<<<<< HEAD
-=======
-    I0 = InfectionInitializationProcess(
-        "I0_initialization",
-        DistributionalRV(name="I0", distribution=dist.LogNormal(0, 1)),
-        InitializeInfectionsZeroPad(n_timepoints=gen_int.size()),
-        t_unit=1,
-    )
-
-    latent_infections = Infections()
-    Rt_process = SimpleRt()
-    observed_admissions = PoissonObservation("poisson_rv")
-
->>>>>>> a793417d
     inf_hosp = DeterministicPMF(
         name="inf_hosp",
         value=jnp.array(
@@ -470,7 +426,7 @@
     )
 
     latent_infections = Infections()
-    Rt_process = simple_rt()
+    Rt_process = SimpleRt()
     observed_admissions = PoissonObservation("poisson_rv")
 
     hosp_report_prob_dist = UniformProbForTest(1, "hosp_report_prob_dist")
@@ -529,21 +485,6 @@
     n_obs_to_generate = 30
     pad_size = 5
 
-<<<<<<< HEAD
-=======
-    I0 = InfectionInitializationProcess(
-        "I0_initialization",
-        DistributionalRV(name="I0", distribution=dist.LogNormal(0, 1)),
-        InitializeInfectionsZeroPad(n_timepoints=gen_int.size()),
-        t_unit=1,
-    )
-
-    latent_infections = Infections()
-    Rt_process = SimpleRt()
-
-    observed_admissions = PoissonObservation("poisson_rv")
-
->>>>>>> a793417d
     inf_hosp = DeterministicPMF(
         name="inf_hosp",
         value=jnp.array(
@@ -578,7 +519,7 @@
     )
 
     latent_infections = Infections()
-    Rt_process = simple_rt()
+    Rt_process = SimpleRt()
 
     observed_admissions = PoissonObservation("poisson_rv")
 
@@ -620,9 +561,7 @@
 
     # Sampling and fitting model 0 (with no obs for infections)
     with numpyro.handlers.seed(rng_seed=223):
-        model1_samp = model1.sample(
-            n_datapoints=n_obs_to_generate, padding=pad_size
-        )
+        model1_samp = model1.sample(n_datapoints=n_obs_to_generate, padding=pad_size)
 
     # Showed during merge conflict, but unsure if it will be needed
     #  pad_size = 5
