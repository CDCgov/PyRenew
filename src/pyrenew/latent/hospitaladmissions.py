# -*- coding: utf-8 -*-
# numpydoc ignore=GL08

from __future__ import annotations

from typing import Any, NamedTuple

import jax.numpy as jnp
import numpyro

import pyrenew.arrayutils as au
from pyrenew.deterministic import DeterministicVariable
from pyrenew.metaclass import RandomVariable, SampledValue


class HospitalAdmissionsSample(NamedTuple):
    """
    A container to hold the output of `latent.HospAdmissions()`.

    Attributes
    ----------
    infection_hosp_rate : SampledValue, optional
        The infection-to-hospitalization rate. Defaults to None.
    latent_hospital_admissions : SampledValue or None
        The computed number of hospital admissions. Defaults to None.
    multiplier : SampledValue or None
        The day of the week effect multiplier. Defaults to None. It
        should match the number of timepoints in the latent hospital
        admissions.
    """

    infection_hosp_rate: SampledValue | None = None
    latent_hospital_admissions: SampledValue | None = None
    multiplier: SampledValue | None = None

    def __repr__(self):
        return f"HospitalAdmissionsSample(infection_hosp_rate={self.infection_hosp_rate}, latent_hospital_admissions={self.latent_hospital_admissions}, multiplier={self.multiplier})"


class HospitalAdmissions(RandomVariable):
    r"""
    Latent hospital admissions

    Implements a renewal process for the expected number of hospital admissions.

    Notes
    -----
    The following text was directly extracted from the wastewater model
    documentation (`link <https://github.com/cdcent/cfa-forecast-renewal-ww/blob/a17efc090b2ffbc7bc11bdd9eec5198d6bcf7322/model_definition.md#hospital-admissions-component>`_).

    Following other semi-mechanistic renewal frameworks, we model the *expected*
    hospital admissions per capita :math:`H(t)` as a convolution of the
    *expected* latent incident infections per capita :math:`I(t)`, and a
    discrete infection to hospitalization distribution :math:`d(\tau)`, scaled
    by the probability of being hospitalized :math:`p_\mathrm{hosp}(t)`.

    To account for day-of-week effects in hospital reporting, we use an
    estimated *day of the week effect* :math:`\omega(t)`. If :math:`t` and :math:`t'`
    are the same day of the week, :math:`\omega(t) = \omega(t')`. The seven
    values that :math:`\omega(t)` takes on are constrained to have mean 1.

    .. math::

        H(t) = \omega(t) p_\mathrm{hosp}(t) \sum_{\tau = 0}^{T_d} d(\tau) I(t-\tau)

    Where :math:`T_d` is the maximum delay from infection to hospitalization
    that we consider.
    """

    def __init__(
        self,
        infection_to_admission_interval_rv: RandomVariable,
        infection_hospitalization_ratio_rv: RandomVariable,
        day_of_week_effect_rv: RandomVariable | None = None,
        hospitalization_reporting_ratio_rv: RandomVariable | None = None,
        obs_data_first_day_of_the_week: int = 0,
    ) -> None:
        """
        Default constructor

        Parameters
        ----------
        infection_to_admission_interval_rv : RandomVariable
            pmf for reporting (informing) hospital admissions (see
            pyrenew.observations.Deterministic).
        infection_hospitalization_ratio_rv : RandomVariable
            Infection to hospitalization rate random variable.
        day_of_week_effect_rv : RandomVariable, optional
            Day of the week effect. Should return a SampledValue with 7
            values. Defaults to a deterministic variable with
            jax.numpy.ones(7) (no effect).
        hospitalization_reporting_ratio_rv  : RandomVariable, optional
            Random variable for the hospital admission reporting
            probability. Defaults to 1 (full reporting).
        obs_data_first_day_of_the_week : int, optional
            The day of the week that the first day of the observation data
            corresponds to. Valid values are 0-6, where 0 is Monday and 6 is
            Sunday. Defaults to 0.

        Returns
        -------
        None
        """

        if day_of_week_effect_rv is None:
            day_of_week_effect_rv = DeterministicVariable(
                name="weekday_effect", value=jnp.ones(7)
            )
        if hospitalization_reporting_ratio_rv is None:
            hospitalization_reporting_ratio_rv = DeterministicVariable(
                name="hosp_report_prob", value=1.0
            )

        HospitalAdmissions.validate(
            infection_to_admission_interval_rv,
            infection_hospitalization_ratio_rv,
            day_of_week_effect_rv,
            hospitalization_reporting_ratio_rv,
            obs_data_first_day_of_the_week,
        )

        self.infection_to_admission_interval_rv = (
            infection_to_admission_interval_rv
        )
        self.infection_hospitalization_ratio_rv = (
            infection_hospitalization_ratio_rv
        )
        self.day_of_week_effect_rv = day_of_week_effect_rv
        self.hospitalization_reporting_ratio_rv = (
            hospitalization_reporting_ratio_rv
        )
        self.obs_data_first_day_of_the_week = obs_data_first_day_of_the_week

    @staticmethod
    def validate(
        infection_to_admission_interval_rv: Any,
        infection_hospitalization_ratio_rv: Any,
        day_of_week_effect_rv: Any,
        hospitalization_reporting_ratio_rv: Any,
        obs_data_first_day_of_the_week: Any,
    ) -> None:
        """
        Validates that the IHR, weekday effects, probability of being
        reported hospitalized distributions, and infection to
        hospital admissions reporting delay pmf are RandomVariable types

        Parameters
        ----------
        infection_to_admission_interval_rv : Any
            Possibly incorrect input for the infection to hospitalization
            interval distribution.
        infection_hospitalization_ratio_rv : Any
            Possibly incorrect input for infection to hospitalization rate distribution.
        day_of_week_effect_rv : Any
            Possibly incorrect input for day of the week effect.
        hospitalization_reporting_ratio_rv : Any
            Possibly incorrect input for distribution or fixed value for the
            hospital admission reporting probability.
        obs_data_first_day_of_the_week : Any
            Possibly incorrect input for the day of the week that the first day
            of the observation data corresponds to. Valid values are 0-6, where
            0 is Monday and 6 is Sunday.

        Returns
        -------
        None

        Raises
        ------
        AssertionError
            If any of the random variables are not of the correct type, or if
            the day of the week is not within the valid range.
        """
        assert isinstance(infection_to_admission_interval_rv, RandomVariable)
        assert isinstance(infection_hospitalization_ratio_rv, RandomVariable)
        assert isinstance(day_of_week_effect_rv, RandomVariable)
        assert isinstance(hospitalization_reporting_ratio_rv, RandomVariable)
        assert isinstance(obs_data_first_day_of_the_week, int)
        assert 0 <= obs_data_first_day_of_the_week <= 6

        return None

    def sample(
        self,
        latent_infections: SampledValue,
        **kwargs,
    ) -> HospitalAdmissionsSample:
        """
        Samples from the observation process

        Parameters
        ----------
        latent_infections : SampledValue
            Latent infections. Possibly the output of the `latent.Infections()`.
        **kwargs : dict, optional
            Additional keyword arguments passed through to internal `sample()`
            calls, should there be any.

        Returns
        -------
        HospitalAdmissionsSample
        """

        infection_hosp_rate, *_ = self.infection_hospitalization_ratio_rv(
            **kwargs
        )

        (
            infection_to_admission_interval,
            *_,
        ) = self.infection_to_admission_interval_rv(**kwargs)

        latent_hospital_admissions = jnp.convolve(
            infection_hosp_rate.value * latent_infections.value,
            infection_to_admission_interval.value,
<<<<<<< HEAD
            mode="valid",
        )
=======
            mode="full",
        )[: latent_infections.value.shape[0]]

        # Applying the day of the week effect. For this we need to:
        # 1. Get the day of the week effect
        # 2. Identify the offset of the latent_infections
        # 3. Apply the day of the week effect to the latent_hospital_admissions
        dow_effect_sampled = self.day_of_week_effect_rv(**kwargs)[0]

        if dow_effect_sampled.value.size != 7:
            raise ValueError(
                "Day of the week effect should have 7 values. "
                f"Got {dow_effect_sampled.value.size} instead."
            )
>>>>>>> 144d2b81

        # Identifying the offset
        if latent_infections.t_start is None:
            inf_offset = 0
        else:
            inf_offset = latent_infections.t_start

        inf_offset = (inf_offset + self.obs_data_first_day_of_the_week) % 7

        # Replicating the day of the week effect to match the number of
        # timepoints
        dow_effect = au.tile_until_n(
            data=dow_effect_sampled.value,
            n_timepoints=latent_hospital_admissions.size,
            offset=inf_offset,
        )

        latent_hospital_admissions = latent_hospital_admissions * dow_effect

        # Applying reporting probability
        latent_hospital_admissions = (
            latent_hospital_admissions
            * self.hospitalization_reporting_ratio_rv(**kwargs)[0].value
        )

        numpyro.deterministic(
            "latent_hospital_admissions", latent_hospital_admissions
        )

        return HospitalAdmissionsSample(
            infection_hosp_rate=infection_hosp_rate,
            latent_hospital_admissions=SampledValue(
                value=latent_hospital_admissions,
                t_start=self.t_start,
                t_unit=self.t_unit,
            ),
            multiplier=SampledValue(
                dow_effect,
                t_start=self.t_start,
                t_unit=self.t_unit,
            ),
        )<|MERGE_RESOLUTION|>--- conflicted
+++ resolved
@@ -213,13 +213,8 @@
         latent_hospital_admissions = jnp.convolve(
             infection_hosp_rate.value * latent_infections.value,
             infection_to_admission_interval.value,
-<<<<<<< HEAD
             mode="valid",
         )
-=======
-            mode="full",
-        )[: latent_infections.value.shape[0]]
-
         # Applying the day of the week effect. For this we need to:
         # 1. Get the day of the week effect
         # 2. Identify the offset of the latent_infections
@@ -231,7 +226,6 @@
                 "Day of the week effect should have 7 values. "
                 f"Got {dow_effect_sampled.value.size} instead."
             )
->>>>>>> 144d2b81
 
         # Identifying the offset
         if latent_infections.t_start is None:
