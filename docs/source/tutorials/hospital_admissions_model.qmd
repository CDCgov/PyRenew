--- conflicted
+++ resolved
@@ -267,22 +267,12 @@
 fig, axs = plt.subplots(1, 2)
 
 # Rt plot
-<<<<<<< HEAD
-axs[0].plot(sim_data.Rt.value)
-axs[0].set_ylabel("Rt")
+axs[0].plot(simulated_data.Rt.value)
+axs[0].set_ylabel("Simulated Rt")
 
 # Admissions plot
-axs[1].plot(sim_data.observed_hosp_admissions.value)
-axs[1].set_ylabel("Admissions")
-axs[1].set_yscale("log")
-=======
-axs[0].plot(simulated_data.Rt)
-axs[0].set_ylabel("Simulated Rt")
-
-# Admissions plot
-axs[1].plot(simulated_data.observed_hosp_admissions, "-o")
+axs[1].plot(simulated_data.observed_hosp_admissions.value, "-o")
 axs[1].set_ylabel("Simulated Admissions")
->>>>>>> 9607ea8d
 
 fig.suptitle("Basic renewal model")
 fig.supxlabel("Time")
@@ -435,50 +425,9 @@
 axes.legend()
 ```
 
-<<<<<<< HEAD
-## Round 2: Incorporating day-of-the-week effects
-
-We will re-use the infection to admission interval and infection to hospitalization rate from the previous model. But we will also add a day-of-the-week effect distribution. To do this, we will create a new instance of `RandomVariable` to model the effect. The class will be based on a truncated normal distribution with a mean of 1.0 and a standard deviation of 0.5. The distribution will be truncated between 0.1 and 10.0. The random variable will be repeated for the number of weeks in the dataset.
-Note a similar weekday effect is implemented in its own module, with example code [here](periodic_effects.html).
-
-```{python}
-# | label: weekly-effect
-from pyrenew import metaclass
-import numpyro as npro
-
-
-class DayOfWeekEffect(metaclass.RandomVariable):
-    """Day of the week effect"""
-
-    @staticmethod
-    def validate():
-        return None
-
-    def sample(self, n_timepoints: int, **kwargs):
-
-        nweeks = (n_timepoints // 7) + 1
-
-        ans = npro.sample(
-            name="dayofweek_effect",
-            fn=npro.distributions.TruncatedNormal(
-                loc=1.0, scale=0.5, low=0.1, high=10.0
-            ),
-            sample_shape=(7,),
-        )
-
-        return (metaclass.SampledValue(jnp.tile(ans, nweeks)[:n_timepoints]),)
-
-
-# Initializing the RV.
-dayofweek_effect = DayOfWeekEffect()
-```
-
-Notice that the instance's `nweeks` and `len` members are defined during construction. Trying to compute the number of weeks and the length of the dataset in the `validate` method will raise a `jit` error in `jax` as the shape and size of elements are not known during the validation step, which happens before the model is run. With the new effect, we can rebuild the latent hospitalization model:
-=======
 
 ## Predictive checks and forecasting
 We can use the `Model`'s `posterior_predictive` and `prior_predictive` methods to generate posterior and prior predictive samples for observed admissions.
->>>>>>> 9607ea8d
 
 ```{python}
 # | label: demonstrate-use-of-predictive-methods
