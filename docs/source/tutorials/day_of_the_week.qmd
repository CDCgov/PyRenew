---
title: Implementing a Day of the Week Effect
format: gfm
engine: jupyter
---

This document illustrates how to leverage the time-aware arrays to create a a day of the week effect. We use the same model designed in the hospital admissions-only tutorial.

## Recap: Hospital Admissions Model

In the ["Fitting a hospital admissions-only model" tutorial](https://cdcgov.github.io/multisignal-epi-inference/tutorials/hospital_admissions_model.html){target="_blank"}, we built a fairly complicated model that included pre-defined random variables as well as a custom random variable representing the reproductive number. In this tutorial, we will focus on adding a new component: the day-of-the-week effect. We start by reproducing the model without the day-of-the-week effect:

1. We load the data:

```{python}
# | label: setup
# | code-fold: true
# Setup
import numpyro
import polars as pl
from pyrenew import datasets

# Setting the number of devices
numpyro.set_host_device_count(2)

# Loading and processing the data
dat = (
    datasets.load_wastewater()
    .group_by("date")
    .first()
    .select(["date", "daily_hosp_admits"])
    .sort("date")
    .head(90)
)

daily_hosp_admits = dat["daily_hosp_admits"].to_numpy()
dates = dat["date"].to_numpy()

# Loading additional datasets
gen_int = datasets.load_generation_interval()
inf_hosp_int = datasets.load_infection_admission_interval()

# We only need the probability_mass column of each dataset
gen_int_array = gen_int["probability_mass"].to_numpy()
gen_int = gen_int_array
inf_hosp_int_array = inf_hosp_int["probability_mass"].to_numpy()
```

2. Next, we defined the model's components:

```{python}
# | label: latent-hosp
# | code-fold: true
from pyrenew import latent, deterministic, randomvariable
import jax.numpy as jnp
import numpyro.distributions as dist

inf_hosp_int = deterministic.DeterministicPMF(
    name="inf_hosp_int", value=inf_hosp_int_array
)

hosp_rate = randomvariable.DistributionalVariable(
    name="IHR", distribution=dist.LogNormal(jnp.log(0.05), jnp.log(1.1))
)

latent_hosp = latent.HospitalAdmissions(
    infection_to_admission_interval_rv=inf_hosp_int,
    infection_hospitalization_ratio_rv=hosp_rate,
)

from pyrenew import model, process, observation, metaclass, transformation
from pyrenew.latent import (
    InfectionInitializationProcess,
    InitializeInfectionsExponentialGrowth,
)


# Infection process
latent_inf = latent.Infections()
n_initialization_points = max(gen_int_array.size, inf_hosp_int_array.size) - 1

I0 = InfectionInitializationProcess(
    "I0_initialization",
    randomvariable.DistributionalVariable(
        name="I0",
        distribution=dist.LogNormal(loc=jnp.log(100), scale=jnp.log(1.75)),
    ),
    InitializeInfectionsExponentialGrowth(
        n_initialization_points,
        deterministic.DeterministicVariable(name="rate", value=0.05),
    ),
)

# Generation interval and Rt
gen_int = deterministic.DeterministicPMF(name="gen_int", value=gen_int)
```

including the Rt effect:

```{python}
# | label: Rt-process
# | code-fold: true
class MyRt(metaclass.RandomVariable):
    def __init__(self, sd_rv):
        self.sd_rv = sd_rv

    def validate(self):
        pass

    def sample(self, n: int, **kwargs) -> tuple:
        # Standard deviation of the random walk
        sd_rt = self.sd_rv()

        # Random walk step
        step_rv = randomvariable.DistributionalVariable(
            name="rw_step_rv", distribution=dist.Normal(0, sd_rt)
        )

        rt_init_rv = randomvariable.DistributionalVariable(
            name="init_log_rt", distribution=dist.Normal(0, 0.2)
        )

        # Random walk process
        base_rv = process.RandomWalk(
            name="log_rt",
            step_rv=step_rv,
        )

        # Transforming the random walk to the Rt scale
        rt_rv = randomvariable.TransformedVariable(
            name="Rt_rv",
            base_rv=base_rv,
            transforms=transformation.ExpTransform(),
        )
        init_rt = rt_init_rv.sample()

        return rt_rv.sample(n=n, init_vals=init_rt, **kwargs)


rtproc = MyRt(
    randomvariable.DistributionalVariable(
        name="Rt_random_walk_sd", distribution=dist.HalfNormal(0.025)
    )
)
```

3. We defined the observation model:

```{python}
# | label: obs-model
# | code-fold: true
# we place a log-Normal prior on the concentration
# parameter of the negative binomial.
nb_conc_rv = randomvariable.TransformedVariable(
    "concentration",
    randomvariable.DistributionalVariable(
        name="concentration_raw",
        distribution=dist.TruncatedNormal(loc=0, scale=1, low=0.01),
    ),
    transformation.PowerTransform(-2),
)

# now we define the observation process
obs = observation.NegativeBinomialObservation(
    "negbinom_rv",
    concentration_rv=nb_conc_rv,
)
```

4. And finally, we build the model:

```{python}
# | label: init-model
hosp_model = model.HospitalAdmissionsModel(
    latent_infections_rv=latent_inf,
    latent_hosp_admissions_rv=latent_hosp,
    I0_rv=I0,
    gen_int_rv=gen_int,
    Rt_process_rv=rtproc,
    hosp_admission_obs_process_rv=obs,
)
```

Here is what the model looks like without the day-of-the-week effect:

```{python}
# | label: fig-output-admissions-padding-and-weekday
# | fig-cap: Hospital Admissions posterior distribution without weekday effect
import jax
import numpy as np

# Model without weekday effect
hosp_model.run(
    num_samples=2000,
    num_warmup=2000,
    data_observed_hosp_admissions=daily_hosp_admits,
    rng_key=jax.random.key(54),
    mcmc_args=dict(progress_bar=False),
)

# Plotting the posterior
out = hosp_model.plot_posterior(
    var="latent_hospital_admissions",
    ylab="Hospital Admissions",
    obs_signal=daily_hosp_admits.astype(float),
)
```


## Round 2: Incorporating day-of-the-week effects

We will re-use the infection to admission interval and infection to hospitalization rate from the previous model. But we will also add a day-of-the-week effect. To do this, we will add two additional arguments to the latent hospital admissions random variable: `day_of_the_week_rv` (a `RandomVariable`) and `obs_data_first_day_of_the_week` (an `int` mapping days of the week from 0:6, zero being Monday). The `day_of_the_week_rv`'s sample method should return a vector of length seven; those values are then broadcasted to match the length of the dataset. Moreover, since the observed data may start in a weekday other than Monday, the `obs_data_first_day_of_the_week` argument is used to offset the day-of-the-week effect.

For this example, the effect will be passed as a scaled Dirichlet distribution. It will consist of a `TransformedVariable` that samples an array of length seven from numpyro's `distributions.Dirichlet` and applies a `transformation.AffineTransform` to scale it by seven. [^note-other-examples]:

[^note-other-examples]: A similar weekday effect is implemented in its own module, with example code [here](periodic_effects.html).

```{python}
# | label: weekly-effect
# Instantiating the day-of-the-week effect
dayofweek_effect = randomvariable.TransformedVariable(
    name="dayofweek_effect",
    base_rv=randomvariable.DistributionalVariable(
        name="dayofweek_effect_raw",
        distribution=dist.Dirichlet(jnp.ones(7)),
    ),
    transforms=transformation.AffineTransform(
        loc=0, scale=7, domain=jnp.array([0, 1])
    ),
)
```

Now, by re-defining the latent hospital admissions random variable with the day-of-the-week effect, we can build a model that includes this effect. Since the day-of-the-week effect takes into account the first day of the dataset, we need to determine the day of the week of the first observation. We can do this by converting the first date in the dataset to a `datetime` object and extracting the day of the week:

```{python}
# | label: latent-hosp-weekday
# Figuring out the day of the week of the first observation
import datetime as dt

first_dow_in_data = dates[0].astype(dt.datetime).weekday()
first_dow_in_data  # zero

# Re-defining the latent hospital admissions RV, now with the
# day-of-the-week effect
latent_hosp_wday_effect = latent.HospitalAdmissions(
    infection_to_admission_interval_rv=inf_hosp_int,
    infection_hospitalization_ratio_rv=hosp_rate,
    day_of_week_effect_rv=dayofweek_effect,
    # Concidirently, this is zero
    obs_data_first_day_of_the_week=first_dow_in_data,
)

# New model with day-of-the-week effect
hosp_model_dow = model.HospitalAdmissionsModel(
    latent_infections_rv=latent_inf,
    latent_hosp_admissions_rv=latent_hosp_wday_effect,
    I0_rv=I0,
    gen_int_rv=gen_int,
    Rt_process_rv=rtproc,
    hosp_admission_obs_process_rv=obs,
)
```

Running the model:

```{python}
# | label: model-2-run-weekday
# Model with weekday effect
hosp_model_dow.run(
    num_samples=2000,
    num_warmup=2000,
    data_observed_hosp_admissions=daily_hosp_admits,
    rng_key=jax.random.key(54),
    mcmc_args=dict(progress_bar=False),
)
```

As a result, we can see the posterior distribution of our novel day-of-the-week effect:

```{python}
# | label: fig-output-day-of-week
# | fig-cap: Day of the week effect
out = hosp_model_dow.plot_posterior(
    var="dayofweek_effect_raw", ylab="Day of the Week Effect", samples=500
)
<<<<<<< HEAD
=======

sp = hosp_model_dow.spread_draws(["dayofweek_effect_raw"])
# dayofweek_effect is not recorded
>>>>>>> ade84ce1
```

The new model with the day-of-the-week effect can be compared to the previous model without the effect. Finally, let's reproduce the figure without the day-of-the-week effect, and then plot the new model with the effect:

```{python}
# | label: fig-output-admissions-original
# | fig-cap: Hospital Admissions posterior distribution without weekday effect
# Figure without weekday effect
out = hosp_model.plot_posterior(
    var="latent_hospital_admissions",
    ylab="Hospital Admissions",
    obs_signal=daily_hosp_admits.astype(float),
)
```

```{python}
# | label: fig-output-admissions-wof
# | fig-cap: Hospital Admissions posterior distribution with weekday effect
# Figure with weekday effect
out_dow = hosp_model_dow.plot_posterior(
    var="latent_hospital_admissions",
    ylab="Hospital Admissions",
    obs_signal=daily_hosp_admits.astype(float),
)
```<|MERGE_RESOLUTION|>--- conflicted
+++ resolved
@@ -283,12 +283,8 @@
 out = hosp_model_dow.plot_posterior(
     var="dayofweek_effect_raw", ylab="Day of the Week Effect", samples=500
 )
-<<<<<<< HEAD
-=======
-
-sp = hosp_model_dow.spread_draws(["dayofweek_effect_raw"])
-# dayofweek_effect is not recorded
->>>>>>> ade84ce1
+
+sp = hosp_model_dow.spread_draws(["dayofweek_effect"])
 ```
 
 The new model with the day-of-the-week effect can be compared to the previous model without the effect. Finally, let's reproduce the figure without the day-of-the-week effect, and then plot the new model with the effect:
