---
title: Extending pyrenew
format: gfm
---

This tutorial illustrates how to extend `pyrenew` with custom `RandomVariable` classes. We will use the `InfectionsWithFeedback` class as an example. The `InfectionsWithFeedback` class is a `RandomVariable` that models the number of infections at time $t$ as a function of the number of infections at time $t - \tau$ and the reproduction number at time $t$. The reproduction number at time $t$ is a function of the *unadjusted* reproduction number at time $t - \tau$ and the number of infections at time $t - \tau$:

$$
\begin{align*}
I(t) & = \mathcal{R}(t)\sum_{\tau=1}^{T_g}I(t - \tau)g(\tau) \\
\mathcal{R}(t) & = \mathcal{R}^u(t)\exp\left(-\gamma(t)\sum_{\tau=1}^{T_f}I(t - \tau)f(\tau)\right)
\end{align*}
$$

Where $\mathcal{R}^u(t)$ is the unadjusted reproduction number, $g(t)$ is the generation interval, $\gamma(t)$ is the infection feedback strength, and $f(t)$ is the infection feedback pmf.

## The expected outcome

Before we start, let's simulate the model with the original `InfectionsWithFeedback` class. To keep it simple, we will simulate the model with no observation process, in other words, only with latent infections. The following code-chunk loads the required libraries and defines the model components:

```{python}
# | label: setup
import jax
import jax.numpy as jnp
import numpy as np
import numpyro as npro
import numpyro.distributions as dist
from pyrenew.deterministic import DeterministicPMF, DeterministicVariable
from pyrenew.latent import InfectionsWithFeedback
from pyrenew.model import RtInfectionsRenewalModel
from pyrenew.process import RtRandomWalkProcess
from pyrenew.metaclass import DistributionalRV
<<<<<<< HEAD
from pyrenew.latent import InfectionInitializationProcess, SeedInfectionsExponentialGrowth
=======
from pyrenew.latent import (
    InfectionSeedingProcess,
    SeedInfectionsExponentialGrowth,
)
>>>>>>> 6f3a5a87
import pyrenew.transformation as t
```

The following code-chunk defines the model components. Notice that for both the generation interval and the infection feedback, we use a deterministic PMF with equal probabilities:

```{python}
# | label: model-components
gen_int_array = jnp.array([0.25, 0.5, 0.15, 0.1])
gen_int = DeterministicPMF(gen_int_array, name="gen_int")
feedback_strength = DeterministicVariable(0.05, name="feedback_strength")

I0 = InfectionInitializationProcess(
    "I0_seeding",
    DistributionalRV(dist=dist.LogNormal(0, 1), name="I0"),
    SeedInfectionsExponentialGrowth(
        gen_int_array.size,
        DeterministicVariable(0.5, name="rate"),
    ),
    t_unit=1,
)

latent_infections = InfectionsWithFeedback(
    infection_feedback_strength=feedback_strength,
    infection_feedback_pmf=gen_int,
)

rt = RtRandomWalkProcess(
    Rt0_dist=dist.TruncatedNormal(loc=1.2, scale=0.2, low=0),
    Rt_transform=t.ExpTransform().inv,
    Rt_rw_dist=dist.Normal(0, 0.025),
)
```

With all the components defined, we can build the model:

```{python}
# | label: build1
model0 = RtInfectionsRenewalModel(
    gen_int_rv=gen_int,
    I0_rv=I0,
    latent_infections_rv=latent_infections,
    Rt_process_rv=rt,
    infection_obs_process_rv=None,
)
```

And simulate from it:

```{python}
# | label: simulate1
# Sampling and fitting model 0 (with no obs for infections)
np.random.seed(223)
with npro.handlers.seed(rng_seed=np.random.randint(1, 600)):
    model0_samp = model0.sample(n_timepoints_to_simulate=30)
```

```{python}
# | label: fig-simulate1
# | fig-cap: Simulated infections with no observation process
import matplotlib.pyplot as plt

fig, ax = plt.subplots()
ax.plot(model0_samp.latent_infections)
ax.set_xlabel("Time")
ax.set_ylabel("Infections")
plt.show()
```

## Pyrenew's random variable class

### Fundamentals

All instances of PyRenew's `RandomVariable` should have at least three functions: `__init__()`, `validate()`, and `sample()`. The `__init__()` function is the constructor and initializes the class. The `validate()` function checks if the class is correctly initialized. Finally, the `sample()` method contains the core of the class; it should return a tuple or named tuple. The following is a minimal example of a `RandomVariable` class based on `numpyro.distributions.Normal`:

```{python}
from pyrenew.metaclass import RandomVariable


class MyNormal(RandomVariable):
    def __init__(self, loc, scale):
        self.validate(scale)
        self.loc = loc
        self.scale = scale
        return None

    @staticmethod
    def validate(self):
        if self.scale <= 0:
            raise ValueError("Scale must be positive")
        return None

    def sample(self, **kwargs):
        return (dist.Normal(loc=self.loc, scale=self.scale),)
```

The `@staticmethod` decorator exposes the `validate` function to be used outside the class. Next, we show how to build a more complex `RandomVariable` class; the `InfectionsWithFeedback` class.

### The `InfectionsWithFeedback` class

Although returning namedtuples is not strictly required, they are the recommended return type, as they make the code more readable. The following code-chunk shows how to create a named tuple for the `InfectionsWithFeedback` class:

```{python}
# | label: data-class
from collections import namedtuple

# Creating a tuple to store the output
InfFeedbackSample = namedtuple(
    typename="InfFeedbackSample",
    field_names=["infections", "rt"],
    defaults=(None, None),
)
```

The next step is to create the actual class. The bulk of its implementation lies in the function `pyrenew.latent.compute_infections_from_rt_with_feedback()`. We will also use the `pyrenew.arrayutils.pad_x_to_match_y()` function to ensure the passed vectors match their lengths. The following code-chunk shows most of the implementation of the `InfectionsWithFeedback` class:

```{python}
# | label: new-model-def
# | code-line-numbers: true
# Creating the class
from pyrenew.metaclass import RandomVariable
from pyrenew.latent import compute_infections_from_rt_with_feedback
from pyrenew import arrayutils as au
from jax.typing import ArrayLike
import jax.numpy as jnp


class InfFeedback(RandomVariable):
    """Latent infections"""

    def __init__(
        self,
        infection_feedback_strength: RandomVariable,
        infection_feedback_pmf: RandomVariable,
    ) -> None:
        """Constructor"""

        self.infection_feedback_strength = infection_feedback_strength
        self.infection_feedback_pmf = infection_feedback_pmf

        return None

    def validate(self):
        """
        Generally, this method should be more meaningful, but we will skip it for now
        """
        return None

    def sample(
        self,
        Rt: ArrayLike,
        I0: ArrayLike,
        gen_int: ArrayLike,
        **kwargs,
    ) -> tuple:
        """Sample infections with feedback"""

        # Generation interval
        gen_int_rev = jnp.flip(gen_int)

        # Baseline infections
        I0_vec = I0[-gen_int_rev.size :]

        # Sampling inf feedback strength and adjusting the shape
        inf_feedback_strength, *_ = self.infection_feedback_strength.sample(
            **kwargs,
        )
        inf_feedback_strength = au.pad_x_to_match_y(
            x=inf_feedback_strength, y=Rt, fill_value=inf_feedback_strength[0]
        )

        # Sampling inf feedback and adjusting the shape
        inf_feedback_pmf, *_ = self.infection_feedback_pmf.sample(**kwargs)
        inf_fb_pmf_rev = jnp.flip(inf_feedback_pmf)

        # Generating the infections with feedback
        all_infections, Rt_adj = compute_infections_from_rt_with_feedback(
            I0=I0_vec,
            Rt_raw=Rt,
            infection_feedback_strength=inf_feedback_strength,
            reversed_generation_interval_pmf=gen_int_rev,
            reversed_infection_feedback_pmf=inf_fb_pmf_rev,
        )

        # Storing adjusted Rt for future use
        npro.deterministic("Rt_adjusted", Rt_adj)

        # Preparing theoutput

        return InfFeedbackSample(
            infections=all_infections,
            rt=Rt_adj,
        )
```

The core of the class is implemented in the `sample()` method. Things to highlight from the above code:

1. **Arguments of `sample`**: The `InfFeedback` class will be used within `RtInfectionsRenewalModel` to generate latent infections. During the sampling process, `InfFeedback.sample()` will receive the reproduction number, the initial number of infections, and the generation interval. `RandomVariable.sample()` calls are expected to include the `**kwargs` argument, even if unused.

2. **Calls to `RandomVariable.sample()`**: All calls to `RandomVariable.sample()` are expected to return a tuple or named tuple. In our implementation, we capture the output of `infection_feedback_strength.sample()` and `infection_feedback_pmf.sample()` in the variables `inf_feedback_strength` and `inf_feedback_pmf`, respectively, disregarding the other outputs (i.e., using `*_`).

3. **Saving computed quantities**: Since `Rt_adj` is not generated via `numpyro.sample()`, we use `numpyro.deterministic()` to record the quantity to a site; allowing us to access it later.

4. **Return type of `InfFeedback.sample()`**: As said before, the `sample()` method should return a tuple or named tuple. In our case, we return a named tuple `InfFeedbackSample` with two fields: `infections` and `rt`.

```{python}
# | label: simulation2
latent_infections2 = InfFeedback(
    infection_feedback_strength=feedback_strength,
    infection_feedback_pmf=gen_int,
)

model1 = RtInfectionsRenewalModel(
    gen_int_rv=gen_int,
    I0_rv=I0,
    latent_infections_rv=latent_infections2,
    Rt_process_rv=rt,
    infection_obs_process_rv=None,
)

# Sampling and fitting model 0 (with no obs for infections)
np.random.seed(223)
with npro.handlers.seed(rng_seed=np.random.randint(1, 600)):
    model1_samp = model1.sample(n_timepoints_to_simulate=30)
```

Comparing `model0` with `model1`, these two should match:

```{python}
# | label: fig-model0-vs-model1
# | fig-cap: Comparing latent infections from model 0 and model 1
import matplotlib.pyplot as plt

fig, ax = plt.subplots(ncols=2)
ax[0].plot(model0_samp.latent_infections)
ax[1].plot(model1_samp.latent_infections)
ax[0].set_xlabel("Time (model 0)")
ax[1].set_xlabel("Time (model 1)")
ax[0].set_ylabel("Infections")
plt.show()
```<|MERGE_RESOLUTION|>--- conflicted
+++ resolved
@@ -30,14 +30,10 @@
 from pyrenew.model import RtInfectionsRenewalModel
 from pyrenew.process import RtRandomWalkProcess
 from pyrenew.metaclass import DistributionalRV
-<<<<<<< HEAD
-from pyrenew.latent import InfectionInitializationProcess, SeedInfectionsExponentialGrowth
-=======
 from pyrenew.latent import (
     InfectionSeedingProcess,
     SeedInfectionsExponentialGrowth,
 )
->>>>>>> 6f3a5a87
 import pyrenew.transformation as t
 ```
 
