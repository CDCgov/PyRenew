--- conflicted
+++ resolved
@@ -86,21 +86,14 @@
 
     # should be sampleable
     with numpyro.handlers.seed(rng_seed=67):
-<<<<<<< HEAD
-        ans, *_ = norm_seq.sample(n=n)
-
-    assert isinstance(ans, SampledValue)
 
     # samples should have shape (n,) + the element_rv sample shape
     expected_sample_shape = (n,) + shape if shape is not None else (n,)
-    assert ans.value.shape == expected_sample_shape
+    assert jnp.shape(ans) == expected_sample_shape
 
-    # samples should be approximately standard normal
-    kstest_out = kstest(ans.value.flatten(), "norm", (0, 1))
-=======
-        ans = norm_seq.sample(n=50000)
+    ans = norm_seq.sample(n=50000)
 
     # samples should be approximately standard normal
     kstest_out = kstest(ans, "norm", (0, 1))
->>>>>>> bfaa0c04
+
     assert kstest_out.pvalue > 0.01