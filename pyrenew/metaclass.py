"""
pyrenew helper classes
"""

from abc import ABCMeta, abstractmethod

import jax.random as jr
import numpy as np
from jax.typing import ArrayLike
from numpyro.infer import MCMC, NUTS, Predictive, init_to_sample


def _assert_type(arg_name: str, value, expected_type) -> None:
    """
    Matches TypeError arising during validation

    Parameters
    ----------
    arg_name : str
        Name of the argument
    value : object
        The object to be validated
    expected_type : type
        The expected object type

    Raises
    -------
    TypeError
        If `value` is not an instance of `expected_type`.

    Returns
    -------
    None
    """

    if not isinstance(value, expected_type):
        raise TypeError(
            f"{arg_name} must be an instance of {expected_type}. "
            f"Got {type(value)}"
        )


class RandomVariable(metaclass=ABCMeta):
    """
    Abstract base class for latent and observed random variables.
    """

    def __init__(self, **kwargs):
        """
        Default constructor
        """
        pass

    @abstractmethod
    def sample(
        self,
        **kwargs,
    ) -> tuple:
        """
        Sample method of the process

        The method design in the class should have at least kwargs.

        Parameters
        ----------
        **kwargs : dict, optional
            Additional keyword arguments passed through to internal
            :meth:`sample` calls, should there be any.

        Returns
        -------
        tuple
        """
        pass

    @staticmethod
    @abstractmethod
    def validate(**kwargs) -> None:
        """
        Validation of kwargs to be implemented in subclasses.
        """
        pass

    def __call__(self, **kwargs):
        """
        Alias for :meth:`sample`.
        """
        return self.sample(**kwargs)


class Model(metaclass=ABCMeta):
    """Abstract base class for models"""

    # Since initialized in none, values not shared across instances
    kernel = None
    mcmc = None

    @abstractmethod
    def __init__(self, **kwargs) -> None:  # numpydoc ignore=GL08
        pass

    @staticmethod
    @abstractmethod
    def validate() -> None:  # numpydoc ignore=GL08
        pass

    @abstractmethod
    def sample(
        self,
        **kwargs,
    ) -> tuple:
        """
        Sample method of the model.

        The method design in the class should have at least kwargs.

        Parameters
        ----------
        **kwargs : dict, optional
            Additional keyword arguments passed through to internal
            :meth:`sample` calls, should there be any.

        Returns
        -------
        tuple
        """
        pass

    def model(self, **kwargs) -> tuple:
        """
        Alias for the sample method.

        Parameters
        ----------
        **kwargs : dict, optional
            Additional keyword arguments passed through to
            internal :meth:`sample` calls, should there be any.

        Returns
        -------
        tuple
        """
        return self.sample(**kwargs)

    def _init_model(
        self,
        num_warmup,
        num_samples,
        nuts_args: dict = None,
        mcmc_args: dict = None,
    ) -> None:
        """
        Creates the NUTS kernel and MCMC model

        Parameters
        ----------
        nuts_args : dict, optional
            Dictionary of arguments passed to the
            :class:`numpyro.infer.hmc.NUTS` constructor.
            Default None.
        mcmc_args : dict, optional
            Dictionary of arguments passed to the
            :class:`numpyro.infer.mcmc.MCMC` constructor.
            Default None.

        Returns
        -------
        None
        """

        if nuts_args is None:
            nuts_args = dict()

        if "find_heuristic_step_size" not in nuts_args:
            nuts_args["find_heuristic_step_size"] = True

        if "init_strategy" not in nuts_args:
            nuts_args["init_strategy"] = init_to_sample

        if mcmc_args is None:
            mcmc_args = dict()

        self.kernel = NUTS(
            model=self.model,
            **nuts_args,
        )

        self.mcmc = MCMC(
            self.kernel,
            num_warmup=num_warmup,
            num_samples=num_samples,
            **mcmc_args,
        )

        return None

    def run(
        self,
        num_warmup,
        num_samples,
        rng_key: ArrayLike | None = None,
        nuts_args: dict = None,
        mcmc_args: dict = None,
        **kwargs,
    ) -> None:
        """
        Runs the model

        Parameters
        ----------
        nuts_args : dict, optional
            Dictionary of arguments passed to the kernel
            (:class:`numpyro.infer.hmc.NUTS`) constructor.
            Defaults to None.
        mcmc_args : dict, optional
            Dictionary of arguments passed to the MCMC runner
            (:class:`numpyro.infer.mcmc.MCMC`) constructor.
            Defaults to None.

        Returns
        -------
        None
        """

        self._init_model(
            num_warmup=num_warmup,
            num_samples=num_samples,
            nuts_args=nuts_args,
            mcmc_args=mcmc_args,
        )
        if rng_key is None:
            rand_int = np.random.randint(
                np.iinfo(np.int64).min, np.iinfo(np.int64).max
            )
            rng_key = jr.key(rand_int)

        self.mcmc.run(rng_key=rng_key, **kwargs)

        return None

    def print_summary(
        self,
        prob: float = 0.9,
        exclude_deterministic: bool = True,
    ) -> None:
        """
        A wrapper of :meth:`MCMC.print_summary()
        <numpyro.infer.mcmc.MCMC.print_summary>`.

        Parameters
        ----------
        prob : float, optional
            The width of the credible interval to show. Default 0.9
        exclude_deterministic : bool, optional
            Whether to print deterministic sites in the summary.
            Defaults to True.

        Returns
        -------
        None
        """
        return self.mcmc.print_summary(prob, exclude_deterministic)

<<<<<<< HEAD
=======
    def spread_draws(self, variables_names: list) -> pl.DataFrame:
        """
        A wrapper of :func:`pyrenew.mcmcutils.spread_draws`

        Parameters
        ----------
        variables_names : list
            A list of variable names to create a table of samples.

        Returns
        -------
        pl.DataFrame
        """

        return spread_draws(self.mcmc.get_samples(), variables_names)

    def plot_posterior(
        self,
        var: list,
        obs_signal: jax.typing.ArrayLike = None,
        xlab: str = None,
        ylab: str = "Signal",
        samples: int = 50,
        figsize: list = [4, 5],
        draws_col: str = "darkblue",
        obs_col: str = "black",
    ) -> plt.Figure:  # numpydoc ignore=RT01
        """A wrapper of pyrenew.mcmcutils.plot_posterior"""
        return plot_posterior(
            var=var,
            draws=self.spread_draws([(var, "time")]),
            xlab=xlab,
            ylab=ylab,
            samples=samples,
            obs_signal=obs_signal,
            figsize=figsize,
            draws_col=draws_col,
            obs_col=obs_col,
        )

>>>>>>> aae9399f
    def posterior_predictive(
        self,
        rng_key: ArrayLike | None = None,
        numpyro_predictive_args: dict = {},
        **kwargs,
    ) -> dict:
        """
        A wrapper of :class:`numpyro.infer.util.Predictive` to generate
        posterior predictive samples.

        Parameters
        ----------
        rng_key : ArrayLike, optional
            Random key for the Predictive function call. Defaults to None.
        numpyro_predictive_args : dict, optional
            Dictionary of arguments to be passed to the
            :class:`numpyro.infer.util.Predictive` constructor.
        **kwargs
            Additional named arguments passed to the
            :meth:`__call__()` method of
            :class:`numpyro.infer.util.Predictive`.

        Returns
        -------
        dict
        """
        if self.mcmc is None:
            raise ValueError(
                "No posterior samples available. Run model with model.run()."
            )

        if rng_key is None:
            rand_int = np.random.randint(
                np.iinfo(np.int64).min, np.iinfo(np.int64).max
            )
            rng_key = jr.key(rand_int)

        predictive = Predictive(
            model=self.model,
            posterior_samples=self.mcmc.get_samples(),
            **numpyro_predictive_args,
        )

        return predictive(rng_key, **kwargs)

    def prior_predictive(
        self,
        rng_key: ArrayLike | None = None,
        numpyro_predictive_args: dict = {},
        **kwargs,
    ) -> dict:
        """
        A wrapper for :class:`numpyro.infer.util.Predictive`
        to generate prior predictive samples.

        Parameters
        ----------
        rng_key : ArrayLike, optional
            Random key for the Predictive function call.
            Default None.
        numpyro_predictive_args : dict, optional
            Dictionary of arguments to be passed to
            the :class:`numpyro.infer.util.Predictive`
            constructor. Default None.
        **kwargs
            Additional named arguments passed to the
            :meth:`__call__()` method of
            :class:`numpyro.infer.util.Predictive`.

        Returns
        -------
        dict
        """

        if rng_key is None:
            rand_int = np.random.randint(
                np.iinfo(np.int64).min, np.iinfo(np.int64).max
            )
            rng_key = jr.key(rand_int)

        predictive = Predictive(
            model=self.model,
            posterior_samples=None,
            **numpyro_predictive_args,
        )

        return predictive(rng_key, **kwargs)<|MERGE_RESOLUTION|>--- conflicted
+++ resolved
@@ -261,49 +261,6 @@
         """
         return self.mcmc.print_summary(prob, exclude_deterministic)
 
-<<<<<<< HEAD
-=======
-    def spread_draws(self, variables_names: list) -> pl.DataFrame:
-        """
-        A wrapper of :func:`pyrenew.mcmcutils.spread_draws`
-
-        Parameters
-        ----------
-        variables_names : list
-            A list of variable names to create a table of samples.
-
-        Returns
-        -------
-        pl.DataFrame
-        """
-
-        return spread_draws(self.mcmc.get_samples(), variables_names)
-
-    def plot_posterior(
-        self,
-        var: list,
-        obs_signal: jax.typing.ArrayLike = None,
-        xlab: str = None,
-        ylab: str = "Signal",
-        samples: int = 50,
-        figsize: list = [4, 5],
-        draws_col: str = "darkblue",
-        obs_col: str = "black",
-    ) -> plt.Figure:  # numpydoc ignore=RT01
-        """A wrapper of pyrenew.mcmcutils.plot_posterior"""
-        return plot_posterior(
-            var=var,
-            draws=self.spread_draws([(var, "time")]),
-            xlab=xlab,
-            ylab=ylab,
-            samples=samples,
-            obs_signal=obs_signal,
-            figsize=figsize,
-            draws_col=draws_col,
-            obs_col=obs_col,
-        )
-
->>>>>>> aae9399f
     def posterior_predictive(
         self,
         rng_key: ArrayLike | None = None,
