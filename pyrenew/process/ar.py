# numpydoc ignore=GL08

from __future__ import annotations

import jax
import jax.numpy as jnp
import numpyro
from jax.typing import ArrayLike
from numpyro.contrib.control_flow import scan
from numpyro.infer.reparam import LocScaleReparam

<<<<<<< HEAD
from pyrenew.metaclass import RandomVariable, SampledValue
=======
from pyrenew.metaclass import RandomVariable
from pyrenew.process.iidrandomsequence import StandardNormalSequence
>>>>>>> bfaa0c04


class ARProcess(RandomVariable):
    """
    RandomVariable representing an
    an AR(p) process.
    """

    def sample(
        self,
        noise_name: str,
        n: int,
        autoreg: ArrayLike,
        init_vals: ArrayLike,
        noise_sd: float | ArrayLike,
<<<<<<< HEAD
    ) -> tuple:
=======
        **kwargs,
    ) -> ArrayLike:
>>>>>>> bfaa0c04
        """
        Sample from the AR process

        Parameters
        ----------
        noise_name: str
            A name for the sample site holding the
            Normal(0, noise_sd) noise for the AR process.
            Passed to :func:`numpyro.sample`.
        n: int
            Length of the sequence.
        autoreg: ArrayLike
            Autoregressive coefficients.
            The length of the array's first
            dimension determines the order :math`p`
            of the AR process.
        init_vals : ArrayLike
            Array of initial values. Must have the
            same first dimension size as the order.
        noise_sd : ArrayLike
            Standard deviation of the AR
            process Normal noise, which by
            definition has mean 0.

        Returns
        -------
<<<<<<< HEAD
        tuple
            With a single SampledValue containing an
            array of shape (n,) + init_vals.shape.
=======
        ArrayLike
>>>>>>> bfaa0c04
        """
        noise_sd_arr = jnp.atleast_1d(noise_sd)
        if not noise_sd_arr.shape == (1,):
            raise ValueError("noise_sd must be a scalar. " f"Got {noise_sd}")
        autoreg = jnp.atleast_1d(autoreg)
        noise_sd = jnp.atleast_1d(noise_sd)
        init_vals = jnp.atleast_1d(init_vals)
        order = autoreg.shape[0]

        noise_shape = jax.lax.broadcast_shapes(
            autoreg.shape[1:], noise_sd.shape
        )

        if not init_vals.shape == autoreg.shape:
            raise ValueError(
                "Initial values array and autoregressive "
                "coefficient array must be of the same shape ",
                "and must have a first dimension that represents "
                "the order of the AR process. Got a shape of "
                "{init_vals.shape} for the initial values and "
                "a shape of {autoreg.shape} for the autoregressive "
                "coefficients",
            )

<<<<<<< HEAD
        def transition(recent_vals, _):  # numpydoc ignore=GL08
            with numpyro.handlers.reparam(
                config={noise_name: LocScaleReparam(0)}
            ):
                next_noise = numpyro.sample(
                    noise_name,
                    numpyro.distributions.Normal(
                        loc=jnp.zeros(noise_shape), scale=noise_sd
                    ),
                )
=======
        raw_noise = self.noise_rv_(n=n, **kwargs)
        noise = noise_sd_arr * raw_noise
>>>>>>> bfaa0c04

            new_term = (
                jnp.tensordot(autoreg, recent_vals, axes=[0, 0]) + next_noise
            )
            new_recent_vals = jnp.vstack(
                [new_term, recent_vals[: (order - 1), ...]]
            )
            return new_recent_vals, new_term

<<<<<<< HEAD
        last, ts = scan(
            f=transition,
            init=jnp.flip(init_vals, axis=0)[..., jnp.newaxis],
            xs=None,
            length=(n - order),
        )
        return (
            SampledValue(
                jnp.squeeze(
                    jnp.vstack(
                        [
                            init_vals[..., jnp.newaxis].reshape(
                                (order,) + ts.shape[1:]
                            ),
                            ts,
                        ],
                    )
                ),
                t_start=self.t_start,
                t_unit=self.t_unit,
            ),
        )
=======
        last, ts = scan(transition, init_vals, noise)
        return jnp.hstack([init_vals, ts])
>>>>>>> bfaa0c04

    @staticmethod
    def validate():  # numpydoc ignore=RT01
        """
        Validates input parameters, implementation pending.
        """
        return None<|MERGE_RESOLUTION|>--- conflicted
+++ resolved
@@ -9,12 +9,9 @@
 from numpyro.contrib.control_flow import scan
 from numpyro.infer.reparam import LocScaleReparam
 
-<<<<<<< HEAD
-from pyrenew.metaclass import RandomVariable, SampledValue
-=======
+
 from pyrenew.metaclass import RandomVariable
 from pyrenew.process.iidrandomsequence import StandardNormalSequence
->>>>>>> bfaa0c04
 
 
 class ARProcess(RandomVariable):
@@ -29,13 +26,8 @@
         n: int,
         autoreg: ArrayLike,
         init_vals: ArrayLike,
-        noise_sd: float | ArrayLike,
-<<<<<<< HEAD
-    ) -> tuple:
-=======
-        **kwargs,
+        noise_sd: float | ArrayLike
     ) -> ArrayLike:
->>>>>>> bfaa0c04
         """
         Sample from the AR process
 
@@ -62,13 +54,10 @@
 
         Returns
         -------
-<<<<<<< HEAD
-        tuple
-            With a single SampledValue containing an
-            array of shape (n,) + init_vals.shape.
-=======
+
         ArrayLike
->>>>>>> bfaa0c04
+            of shape (n,) + init_vals.shape.
+
         """
         noise_sd_arr = jnp.atleast_1d(noise_sd)
         if not noise_sd_arr.shape == (1,):
@@ -93,7 +82,6 @@
                 "coefficients",
             )
 
-<<<<<<< HEAD
         def transition(recent_vals, _):  # numpydoc ignore=GL08
             with numpyro.handlers.reparam(
                 config={noise_name: LocScaleReparam(0)}
@@ -104,10 +92,7 @@
                         loc=jnp.zeros(noise_shape), scale=noise_sd
                     ),
                 )
-=======
-        raw_noise = self.noise_rv_(n=n, **kwargs)
-        noise = noise_sd_arr * raw_noise
->>>>>>> bfaa0c04
+
 
             new_term = (
                 jnp.tensordot(autoreg, recent_vals, axes=[0, 0]) + next_noise
@@ -117,33 +102,22 @@
             )
             return new_recent_vals, new_term
 
-<<<<<<< HEAD
         last, ts = scan(
             f=transition,
             init=jnp.flip(init_vals, axis=0)[..., jnp.newaxis],
             xs=None,
             length=(n - order),
         )
-        return (
-            SampledValue(
-                jnp.squeeze(
-                    jnp.vstack(
-                        [
-                            init_vals[..., jnp.newaxis].reshape(
-                                (order,) + ts.shape[1:]
-                            ),
-                            ts,
-                        ],
-                    )
-                ),
-                t_start=self.t_start,
-                t_unit=self.t_unit,
-            ),
+        return jnp.squeeze(
+          jnp.vstack(
+            [
+              init_vals[..., jnp.newaxis].reshape(
+                (order,) + ts.shape[1:]
+              ),
+              ts,
+            ]
+          )
         )
-=======
-        last, ts = scan(transition, init_vals, noise)
-        return jnp.hstack([init_vals, ts])
->>>>>>> bfaa0c04
 
     @staticmethod
     def validate():  # numpydoc ignore=RT01
